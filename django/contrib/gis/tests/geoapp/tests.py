--- conflicted
+++ resolved
@@ -25,7 +25,7 @@
 
 def postgis_bug_version():
     spatial_version = getattr(connection.ops, "spatial_version", (0,0,0))
-    return (2, 0, 0) <= spatial_version <= (2, 0, 1)
+    return connection.ops.postgis and (2, 0, 0) <= spatial_version <= (2, 0, 1)
 
 
 @skipUnless(HAS_GEOS and HAS_SPATIAL_DB, "Geos and spatial db are required.")
@@ -304,11 +304,7 @@
 
     # The left/right lookup tests are known failures on PostGIS 2.0/2.0.1
     # http://trac.osgeo.org/postgis/ticket/2035
-<<<<<<< HEAD
     if postgis_bug_version():
-=======
-    if connection.ops.postgis and (2, 0, 0) <= connection.ops.spatial_version <= (2, 0, 1):
->>>>>>> a4dec43b
         test_left_right_lookups = unittest.expectedFailure(test_left_right_lookups)
 
     def test_equals_lookups(self):
