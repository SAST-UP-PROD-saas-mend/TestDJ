--- conflicted
+++ resolved
@@ -72,7 +72,10 @@
         # check that it behaves like a property when there's no instance
         self.assertIsInstance(A.value, cached_property)
 
-<<<<<<< HEAD
+        # check that overriding name works
+        self.assertEqual(a.other, 1)
+        self.assertTrue(callable(a.other_value))
+
     def test_conditional_cached_property(self):
 
         class B(object):
@@ -87,11 +90,6 @@
 
         b.should_cache = True
         self.assertEquals(b.value, b.value)
-=======
-        # check that overriding name works
-        self.assertEqual(a.other, 1)
-        self.assertTrue(callable(a.other_value))
->>>>>>> 7c3d6149
 
     def test_lazy_equality(self):
         """
