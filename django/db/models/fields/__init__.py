--- conflicted
+++ resolved
@@ -31,11 +31,8 @@
 from django.utils import six
 from django.utils.itercompat import is_iterable
 
-<<<<<<< HEAD
-=======
 # imported for backwards compatibility
 from django.core.exceptions import FieldDoesNotExist  # NOQA
->>>>>>> 572ad9a9
 
 # Avoid "TypeError: Item in ``from list'' not a string" -- unicode_literals
 # makes these strings unicode
@@ -65,16 +62,12 @@
 # When the _meta object was formalized, this exception was moved to
 # django.core.exceptions. It is retained here for backwards compatibility
 # purposes.
-from django.core.exceptions import FieldDoesNotExist  # NOQA
-
-
-<<<<<<< HEAD
+
+
 def _load_field(app_label, model_name, field_name):
     return apps.get_model(app_label, model_name)._meta.get_field(field_name)
 
 
-=======
->>>>>>> 572ad9a9
 # A guide to Field parameters:
 #
 #   * name:      The name of the field specified in the model.
