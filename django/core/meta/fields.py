--- conflicted
+++ resolved
@@ -16,7 +16,7 @@
 BLANK_CHOICE_NONE = [("", "None")]
 
 # Values for Relation.edit_inline.
-TABULAR, STACKED = "admin_edit_inline_tabular", "admin_edit_inline_stacked"
+TABULAR, STACKED = "admin/edit_inline_tabular", "admin/edit_inline_stacked"
 
 RECURSIVE_RELATIONSHIP_CONSTANT = 'self'
 
@@ -655,7 +655,6 @@
             return rel_field.get_manipulator_field_objs()
         else:
             return [formfields.IntegerField]
-<<<<<<< HEAD
 
     def get_db_prep_save(self,value):
         if value == '' or value == None:
@@ -674,8 +673,6 @@
                if len(choice_list) == 2:
                   return { self.name : choice_list[1][0] }
         return Field.flatten_data(self, follow, obj)
-=======
->>>>>>> 989fcce0
 
 class ManyToManyField(Field):
     def __init__(self, to, **kwargs):
