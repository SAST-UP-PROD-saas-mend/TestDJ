--- conflicted
+++ resolved
@@ -19,11 +19,8 @@
         self.redirect_host = settings.SECURE_SSL_HOST
         self.redirect_exempt = [re.compile(r) for r in settings.SECURE_REDIRECT_EXEMPT]
         self.referrer_policy = settings.SECURE_REFERRER_POLICY
-<<<<<<< HEAD
         self.coop = settings.SECURE_CROSS_ORIGIN_OPENER_POLICY
         self.get_response = get_response
-=======
->>>>>>> e6b5108a
 
     def process_request(self, request):
         path = request.path.lstrip("/")
