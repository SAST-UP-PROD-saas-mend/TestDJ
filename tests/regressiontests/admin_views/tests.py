# coding: utf-8
from __future__ import absolute_import, unicode_literals

import os
import re
import datetime
try:
    from urllib.parse import urljoin
except ImportError:     # Python 2
    from urlparse import urljoin

from django.conf import settings, global_settings
from django.core import mail
from django.core.exceptions import SuspiciousOperation
from django.core.files import temp as tempfile
from django.core.urlresolvers import reverse
# Register auth models with the admin.
from django.contrib import admin
from django.contrib.admin.helpers import ACTION_CHECKBOX_NAME
from django.contrib.admin.models import LogEntry, DELETION
from django.contrib.admin.sites import LOGIN_FORM_KEY
from django.contrib.admin.util import quote
from django.contrib.admin.views.main import IS_POPUP_VAR
from django.contrib.admin.tests import AdminSeleniumWebDriverTestCase
from django.contrib.auth import REDIRECT_FIELD_NAME
from django.contrib.auth.models import Group, User, Permission, UNUSABLE_PASSWORD
from django.contrib.contenttypes.models import ContentType
from django.forms.util import ErrorList
from django.template.response import TemplateResponse
from django.test import TestCase
from django.utils import formats, translation, unittest
from django.utils.cache import get_max_age
from django.utils.encoding import iri_to_uri, force_bytes
from django.utils.html import escape
from django.utils.http import urlencode
from django.utils import six
from django.test.utils import override_settings

# local test models
from .models import (Article, BarAccount, CustomArticle, EmptyModel, FooAccount,
    Gallery, ModelWithStringPrimaryKey, Person, Persona, Picture, Podcast,
    Section, Subscriber, Vodcast, Language, Collector, Widget, Grommet,
    DooHickey, FancyDoodad, Whatsit, Category, Post, Plot, FunkyTag, Chapter,
    Book, Promo, WorkHour, Employee, Question, Answer, Inquisition, Actor,
    FoodDelivery, RowLevelChangePermissionModel, Paper, CoverLetter, Story,
    OtherStory, ComplexSortedPerson, Parent, Child, AdminOrderedField,
    AdminOrderedModelMethod, AdminOrderedAdminMethod, AdminOrderedCallable,
    Report, MainPrepopulated, RelatedPrepopulated, UnorderedObject,
    Simple, UndeletableObject)


ERROR_MESSAGE = "Please enter the correct username and password \
for a staff account. Note that both fields are case-sensitive."


@override_settings(PASSWORD_HASHERS=('django.contrib.auth.hashers.SHA1PasswordHasher',))
class AdminViewBasicTest(TestCase):
    fixtures = ['admin-views-users.xml', 'admin-views-colors.xml',
                'admin-views-fabrics.xml', 'admin-views-books.xml']

    # Store the bit of the URL where the admin is registered as a class
    # variable. That way we can test a second AdminSite just by subclassing
    # this test case and changing urlbit.
    urlbit = 'admin'

    urls = "regressiontests.admin_views.urls"

    def setUp(self):
        self.old_USE_I18N = settings.USE_I18N
        self.old_USE_L10N = settings.USE_L10N
        self.old_LANGUAGE_CODE = settings.LANGUAGE_CODE
        self.client.login(username='super', password='secret')
        settings.USE_I18N = True

    def tearDown(self):
        settings.USE_I18N = self.old_USE_I18N
        settings.USE_L10N = self.old_USE_L10N
        settings.LANGUAGE_CODE = self.old_LANGUAGE_CODE
        self.client.logout()
        formats.reset_format_cache()

    def assertContentBefore(self, response, text1, text2, failing_msg=None):
        """
        Testing utility asserting that text1 appears before text2 in response
        content.
        """
        self.assertEqual(response.status_code, 200)
        self.assertTrue(response.content.index(force_bytes(text1)) < response.content.index(force_bytes(text2)),
            failing_msg
        )

    def testTrailingSlashRequired(self):
        """
        If you leave off the trailing slash, app should redirect and add it.
        """
        response = self.client.get('/test_admin/%s/admin_views/article/add' % self.urlbit)
        self.assertRedirects(response,
            '/test_admin/%s/admin_views/article/add/' % self.urlbit, status_code=301
        )

    def testBasicAddGet(self):
        """
        A smoke test to ensure GET on the add_view works.
        """
        response = self.client.get('/test_admin/%s/admin_views/section/add/' % self.urlbit)
        self.assertIsInstance(response, TemplateResponse)
        self.assertEqual(response.status_code, 200)

    def testAddWithGETArgs(self):
        response = self.client.get('/test_admin/%s/admin_views/section/add/' % self.urlbit, {'name': 'My Section'})
        self.assertEqual(response.status_code, 200)
        self.assertContains(response, 'value="My Section"',
            msg_prefix="Couldn't find an input with the right value in the response"
        )

    def testBasicEditGet(self):
        """
        A smoke test to ensure GET on the change_view works.
        """
        response = self.client.get('/test_admin/%s/admin_views/section/1/' % self.urlbit)
        self.assertIsInstance(response, TemplateResponse)
        self.assertEqual(response.status_code, 200)

    def testBasicEditGetStringPK(self):
        """
        A smoke test to ensure GET on the change_view works (returns an HTTP
        404 error, see #11191) when passing a string as the PK argument for a
        model with an integer PK field.
        """
        response = self.client.get('/test_admin/%s/admin_views/section/abc/' % self.urlbit)
        self.assertEqual(response.status_code, 404)

    def testBasicAddPost(self):
        """
        A smoke test to ensure POST on add_view works.
        """
        post_data = {
            "name": "Another Section",
            # inline data
            "article_set-TOTAL_FORMS": "3",
            "article_set-INITIAL_FORMS": "0",
            "article_set-MAX_NUM_FORMS": "0",
        }
        response = self.client.post('/test_admin/%s/admin_views/section/add/' % self.urlbit, post_data)
        self.assertEqual(response.status_code, 302)  # redirect somewhere

    def testPopupAddPost(self):
        """
        Ensure http response from a popup is properly escaped.
        """
        post_data = {
            '_popup': '1',
            'title': 'title with a new\nline',
            'content': 'some content',
            'date_0': '2010-09-10',
            'date_1': '14:55:39',
        }
        response = self.client.post('/test_admin/%s/admin_views/article/add/' % self.urlbit, post_data)
        self.assertEqual(response.status_code, 200)
        self.assertContains(response, 'dismissAddAnotherPopup')
        self.assertContains(response, 'title with a new\\u000Aline')

    # Post data for edit inline
    inline_post_data = {
        "name": "Test section",
        # inline data
        "article_set-TOTAL_FORMS": "6",
        "article_set-INITIAL_FORMS": "3",
        "article_set-MAX_NUM_FORMS": "0",
        "article_set-0-id": "1",
        # there is no title in database, give one here or formset will fail.
        "article_set-0-title": "Norske bostaver æøå skaper problemer",
        "article_set-0-content": "&lt;p&gt;Middle content&lt;/p&gt;",
        "article_set-0-date_0": "2008-03-18",
        "article_set-0-date_1": "11:54:58",
        "article_set-0-section": "1",
        "article_set-1-id": "2",
        "article_set-1-title": "Need a title.",
        "article_set-1-content": "&lt;p&gt;Oldest content&lt;/p&gt;",
        "article_set-1-date_0": "2000-03-18",
        "article_set-1-date_1": "11:54:58",
        "article_set-2-id": "3",
        "article_set-2-title": "Need a title.",
        "article_set-2-content": "&lt;p&gt;Newest content&lt;/p&gt;",
        "article_set-2-date_0": "2009-03-18",
        "article_set-2-date_1": "11:54:58",
        "article_set-3-id": "",
        "article_set-3-title": "",
        "article_set-3-content": "",
        "article_set-3-date_0": "",
        "article_set-3-date_1": "",
        "article_set-4-id": "",
        "article_set-4-title": "",
        "article_set-4-content": "",
        "article_set-4-date_0": "",
        "article_set-4-date_1": "",
        "article_set-5-id": "",
        "article_set-5-title": "",
        "article_set-5-content": "",
        "article_set-5-date_0": "",
        "article_set-5-date_1": "",
    }

    def testBasicEditPost(self):
        """
        A smoke test to ensure POST on edit_view works.
        """
        response = self.client.post('/test_admin/%s/admin_views/section/1/' % self.urlbit, self.inline_post_data)
        self.assertEqual(response.status_code, 302)  # redirect somewhere

    def testEditSaveAs(self):
        """
        Test "save as".
        """
        post_data = self.inline_post_data.copy()
        post_data.update({
            '_saveasnew': 'Save+as+new',
            "article_set-1-section": "1",
            "article_set-2-section": "1",
            "article_set-3-section": "1",
            "article_set-4-section": "1",
            "article_set-5-section": "1",
        })
        response = self.client.post('/test_admin/%s/admin_views/section/1/' % self.urlbit, post_data)
        self.assertEqual(response.status_code, 302)  # redirect somewhere

    def testChangeListSortingCallable(self):
        """
        Ensure we can sort on a list_display field that is a callable
        (column 2 is callable_year in ArticleAdmin)
        """
        response = self.client.get('/test_admin/%s/admin_views/article/' % self.urlbit, {'o': 2})
        self.assertContentBefore(response, 'Oldest content', 'Middle content',
            "Results of sorting on callable are out of order.")
        self.assertContentBefore(response, 'Middle content', 'Newest content',
            "Results of sorting on callable are out of order.")

    def testChangeListSortingModel(self):
        """
        Ensure we can sort on a list_display field that is a Model method
        (colunn 3 is 'model_year' in ArticleAdmin)
        """
        response = self.client.get('/test_admin/%s/admin_views/article/' % self.urlbit, {'o': '-3'})
        self.assertContentBefore(response, 'Newest content', 'Middle content',
            "Results of sorting on Model method are out of order.")
        self.assertContentBefore(response, 'Middle content', 'Oldest content',
            "Results of sorting on Model method are out of order.")

    def testChangeListSortingModelAdmin(self):
        """
        Ensure we can sort on a list_display field that is a ModelAdmin method
        (colunn 4 is 'modeladmin_year' in ArticleAdmin)
        """
        response = self.client.get('/test_admin/%s/admin_views/article/' % self.urlbit, {'o': '4'})
        self.assertContentBefore(response, 'Oldest content', 'Middle content',
            "Results of sorting on ModelAdmin method are out of order.")
        self.assertContentBefore(response, 'Middle content', 'Newest content',
            "Results of sorting on ModelAdmin method are out of order.")

    def testChangeListSortingMultiple(self):
        p1 = Person.objects.create(name="Chris", gender=1, alive=True)
        p2 = Person.objects.create(name="Chris", gender=2, alive=True)
        p3 = Person.objects.create(name="Bob", gender=1, alive=True)
        link = '<a href="%s/'

        # Sort by name, gender
        # This hard-codes the URL because it'll fail if it runs against the
        # 'admin2' custom admin (which doesn't have the Person model).
        response = self.client.get('/test_admin/admin/admin_views/person/', {'o': '1.2'})
        self.assertContentBefore(response, link % p3.id, link % p1.id)
        self.assertContentBefore(response, link % p1.id, link % p2.id)

        # Sort by gender descending, name
        response = self.client.get('/test_admin/admin/admin_views/person/', {'o': '-2.1'})
        self.assertContentBefore(response, link % p2.id, link % p3.id)
        self.assertContentBefore(response, link % p3.id, link % p1.id)

    def testChangeListSortingPreserveQuerySetOrdering(self):
        """
        If no ordering is defined in `ModelAdmin.ordering` or in the query
        string, then the underlying order of the queryset should not be
        changed, even if it is defined in `Modeladmin.queryset()`.
        Refs #11868, #7309.
        """
        p1 = Person.objects.create(name="Amy", gender=1, alive=True, age=80)
        p2 = Person.objects.create(name="Bob", gender=1, alive=True, age=70)
        p3 = Person.objects.create(name="Chris", gender=2, alive=False, age=60)
        link = '<a href="%s/'

        # This hard-codes the URL because it'll fail if it runs against the
        # 'admin2' custom admin (which doesn't have the Person model).
        response = self.client.get('/test_admin/admin/admin_views/person/', {})
        self.assertContentBefore(response, link % p3.id, link % p2.id)
        self.assertContentBefore(response, link % p2.id, link % p1.id)

    def testChangeListSortingModelMeta(self):
        # Test ordering on Model Meta is respected

        l1 = Language.objects.create(iso='ur', name='Urdu')
        l2 = Language.objects.create(iso='ar', name='Arabic')
        link = '<a href="%s/'

        response = self.client.get('/test_admin/admin/admin_views/language/', {})
        self.assertContentBefore(response, link % l2.pk, link % l1.pk)

        # Test we can override with query string
        response = self.client.get('/test_admin/admin/admin_views/language/', {'o': '-1'})
        self.assertContentBefore(response, link % l1.pk, link % l2.pk)

    def testChangeListSortingOverrideModelAdmin(self):
        # Test ordering on Model Admin is respected, and overrides Model Meta
        dt = datetime.datetime.now()
        p1 = Podcast.objects.create(name="A", release_date=dt)
        p2 = Podcast.objects.create(name="B", release_date=dt - datetime.timedelta(10))

        link = '<a href="%s/'
        response = self.client.get('/test_admin/admin/admin_views/podcast/', {})
        self.assertContentBefore(response, link % p1.pk, link % p2.pk)

    def testMultipleSortSameField(self):
        # Check that we get the columns we expect if we have two columns
        # that correspond to the same ordering field
        dt = datetime.datetime.now()
        p1 = Podcast.objects.create(name="A", release_date=dt)
        p2 = Podcast.objects.create(name="B", release_date=dt - datetime.timedelta(10))

        link = '<a href="%s/'
        response = self.client.get('/test_admin/admin/admin_views/podcast/', {})
        self.assertContentBefore(response, link % p1.pk, link % p2.pk)

        p1 = ComplexSortedPerson.objects.create(name="Bob", age=10)
        p2 = ComplexSortedPerson.objects.create(name="Amy", age=20)
        link = '<a href="%s/'

        response = self.client.get('/test_admin/admin/admin_views/complexsortedperson/', {})
        # Should have 5 columns (including action checkbox col)
        self.assertContains(response, '<th scope="col"', count=5)

        self.assertContains(response, 'Name')
        self.assertContains(response, 'Colored name')

        # Check order
        self.assertContentBefore(response, 'Name', 'Colored name')

        # Check sorting - should be by name
        self.assertContentBefore(response, link % p2.id, link % p1.id)

    def testSortIndicatorsAdminOrder(self):
        """
        Ensures that the admin shows default sort indicators for all
        kinds of 'ordering' fields: field names, method on the model
        admin and model itself, and other callables. See #17252.
        """
        models = [(AdminOrderedField, 'adminorderedfield'),
                  (AdminOrderedModelMethod, 'adminorderedmodelmethod'),
                  (AdminOrderedAdminMethod, 'adminorderedadminmethod'),
                  (AdminOrderedCallable, 'adminorderedcallable')]
        for model, url in models:
            a1 = model.objects.create(stuff='The Last Item', order=3)
            a2 = model.objects.create(stuff='The First Item', order=1)
            a3 = model.objects.create(stuff='The Middle Item', order=2)
            response = self.client.get('/test_admin/admin/admin_views/%s/' % url, {})
            self.assertEqual(response.status_code, 200)
            # Should have 3 columns including action checkbox col.
            self.assertContains(response, '<th scope="col"', count=3, msg_prefix=url)
            # Check if the correct column was selected. 2 is the index of the
            # 'order' column in the model admin's 'list_display' with 0 being
            # the implicit 'action_checkbox' and 1 being the column 'stuff'.
            self.assertEqual(response.context['cl'].get_ordering_field_columns(), {2: 'asc'})
            # Check order of records.
            self.assertContentBefore(response, 'The First Item', 'The Middle Item')
            self.assertContentBefore(response, 'The Middle Item', 'The Last Item')

    def testLimitedFilter(self):
        """Ensure admin changelist filters do not contain objects excluded via limit_choices_to.
        This also tests relation-spanning filters (e.g. 'color__value').
        """
        response = self.client.get('/test_admin/%s/admin_views/thing/' % self.urlbit)
        self.assertEqual(response.status_code, 200)
        self.assertContains(response, '<div id="changelist-filter">',
            msg_prefix="Expected filter not found in changelist view"
        )
        self.assertNotContains(response, '<a href="?color__id__exact=3">Blue</a>',
            msg_prefix="Changelist filter not correctly limited by limit_choices_to"
        )

    def testRelationSpanningFilters(self):
        response = self.client.get('/test_admin/%s/admin_views/chapterxtra1/' %
                                   self.urlbit)
        self.assertEqual(response.status_code, 200)
        self.assertContains(response, '<div id="changelist-filter">')
        filters = {
            'chap__id__exact': dict(
                values=[c.id for c in Chapter.objects.all()],
                test=lambda obj, value: obj.chap.id == value),
            'chap__title': dict(
                values=[c.title for c in Chapter.objects.all()],
                test=lambda obj, value: obj.chap.title == value),
            'chap__book__id__exact': dict(
                values=[b.id for b in Book.objects.all()],
                test=lambda obj, value: obj.chap.book.id == value),
            'chap__book__name': dict(
                values=[b.name for b in Book.objects.all()],
                test=lambda obj, value: obj.chap.book.name == value),
            'chap__book__promo__id__exact': dict(
                values=[p.id for p in Promo.objects.all()],
                test=lambda obj, value:
                    obj.chap.book.promo_set.filter(id=value).exists()),
            'chap__book__promo__name': dict(
                values=[p.name for p in Promo.objects.all()],
                test=lambda obj, value:
                    obj.chap.book.promo_set.filter(name=value).exists()),
            }
        for filter_path, params in filters.items():
            for value in params['values']:
                query_string = urlencode({filter_path: value})
                # ensure filter link exists
                self.assertContains(response, '<a href="?%s">' % query_string)
                # ensure link works
                filtered_response = self.client.get(
                    '/test_admin/%s/admin_views/chapterxtra1/?%s' % (
                        self.urlbit, query_string))
                self.assertEqual(filtered_response.status_code, 200)
                # ensure changelist contains only valid objects
                for obj in filtered_response.context['cl'].query_set.all():
                    self.assertTrue(params['test'](obj, value))

    def testIncorrectLookupParameters(self):
        """Ensure incorrect lookup parameters are handled gracefully."""
        response = self.client.get('/test_admin/%s/admin_views/thing/' % self.urlbit, {'notarealfield': '5'})
        self.assertRedirects(response, '/test_admin/%s/admin_views/thing/?e=1' % self.urlbit)

        # Spanning relationships through an inexistant related object (Refs #16716)
        response = self.client.get('/test_admin/%s/admin_views/thing/' % self.urlbit, {'notarealfield__whatever': '5'})
        self.assertRedirects(response, '/test_admin/%s/admin_views/thing/?e=1' % self.urlbit)

        response = self.client.get('/test_admin/%s/admin_views/thing/' % self.urlbit, {'color__id__exact': 'StringNotInteger!'})
        self.assertRedirects(response, '/test_admin/%s/admin_views/thing/?e=1' % self.urlbit)

    def testIsNullLookups(self):
        """Ensure is_null is handled correctly."""
        Article.objects.create(title="I Could Go Anywhere", content="Versatile", date=datetime.datetime.now())
        response = self.client.get('/test_admin/%s/admin_views/article/' % self.urlbit)
        self.assertContains(response, '4 articles')
        response = self.client.get('/test_admin/%s/admin_views/article/' % self.urlbit, {'section__isnull': 'false'})
        self.assertContains(response, '3 articles')
        response = self.client.get('/test_admin/%s/admin_views/article/' % self.urlbit, {'section__isnull': 'true'})
        self.assertContains(response, '1 article')

    def testLogoutAndPasswordChangeURLs(self):
        response = self.client.get('/test_admin/%s/admin_views/article/' % self.urlbit)
        self.assertContains(response, '<a href="/test_admin/%s/logout/">' % self.urlbit)
        self.assertContains(response, '<a href="/test_admin/%s/password_change/">' % self.urlbit)

    def testNamedGroupFieldChoicesChangeList(self):
        """
        Ensures the admin changelist shows correct values in the relevant column
        for rows corresponding to instances of a model in which a named group
        has been used in the choices option of a field.
        """
        response = self.client.get('/test_admin/%s/admin_views/fabric/' % self.urlbit)
        fail_msg = "Changelist table isn't showing the right human-readable values set by a model field 'choices' option named group."
        self.assertContains(response, '<a href="1/">Horizontal</a>', msg_prefix=fail_msg, html=True)
        self.assertContains(response, '<a href="2/">Vertical</a>', msg_prefix=fail_msg, html=True)

    def testNamedGroupFieldChoicesFilter(self):
        """
        Ensures the filter UI shows correctly when at least one named group has
        been used in the choices option of a model field.
        """
        response = self.client.get('/test_admin/%s/admin_views/fabric/' % self.urlbit)
        fail_msg = "Changelist filter isn't showing options contained inside a model field 'choices' option named group."
        self.assertContains(response, '<div id="changelist-filter">')
        self.assertContains(response,
            '<a href="?surface__exact=x">Horizontal</a>', msg_prefix=fail_msg, html=True)
        self.assertContains(response,
            '<a href="?surface__exact=y">Vertical</a>', msg_prefix=fail_msg, html=True)

    def testChangeListNullBooleanDisplay(self):
        Post.objects.create(public=None)
        # This hard-codes the URl because it'll fail if it runs
        # against the 'admin2' custom admin (which doesn't have the
        # Post model).
        response = self.client.get("/test_admin/admin/admin_views/post/")
        self.assertContains(response, 'icon-unknown.gif')

    def testI18NLanguageNonEnglishDefault(self):
        """
        Check if the JavaScript i18n view returns an empty language catalog
        if the default language is non-English but the selected language
        is English. See #13388 and #3594 for more details.
        """
        with self.settings(LANGUAGE_CODE='fr'):
            with translation.override('en-us'):
                response = self.client.get('/test_admin/admin/jsi18n/')
                self.assertNotContains(response, 'Choisir une heure')

    def testI18NLanguageNonEnglishFallback(self):
        """
        Makes sure that the fallback language is still working properly
        in cases where the selected language cannot be found.
        """
        with self.settings(LANGUAGE_CODE='fr'):
            with translation.override('none'):
                response = self.client.get('/test_admin/admin/jsi18n/')
                self.assertContains(response, 'Choisir une heure')

    def testL10NDeactivated(self):
        """
        Check if L10N is deactivated, the JavaScript i18n view doesn't
        return localized date/time formats. Refs #14824.
        """
        with self.settings(LANGUAGE_CODE='ru', USE_L10N=False):
            with translation.override('none'):
                response = self.client.get('/test_admin/admin/jsi18n/')
                self.assertNotContains(response, '%d.%m.%Y %H:%M:%S')
                self.assertContains(response, '%Y-%m-%d %H:%M:%S')

    def test_disallowed_filtering(self):
        self.assertRaises(SuspiciousOperation,
            self.client.get, "/test_admin/admin/admin_views/album/?owner__email__startswith=fuzzy"
        )

        try:
            self.client.get("/test_admin/admin/admin_views/thing/?color__value__startswith=red")
            self.client.get("/test_admin/admin/admin_views/thing/?color__value=red")
        except SuspiciousOperation:
            self.fail("Filters are allowed if explicitly included in list_filter")

        try:
            self.client.get("/test_admin/admin/admin_views/person/?age__gt=30")
        except SuspiciousOperation:
            self.fail("Filters should be allowed if they involve a local field without the need to whitelist them in list_filter or date_hierarchy.")

        e1 = Employee.objects.create(name='Anonymous', gender=1, age=22, alive=True, code='123')
        e2 = Employee.objects.create(name='Visitor', gender=2, age=19, alive=True, code='124')
        WorkHour.objects.create(datum=datetime.datetime.now(), employee=e1)
        WorkHour.objects.create(datum=datetime.datetime.now(), employee=e2)
        response = self.client.get("/test_admin/admin/admin_views/workhour/")
        self.assertEqual(response.status_code, 200)
        self.assertContains(response, 'employee__person_ptr__exact')
        response = self.client.get("/test_admin/admin/admin_views/workhour/?employee__person_ptr__exact=%d" % e1.pk)
        self.assertEqual(response.status_code, 200)

    def test_allowed_filtering_15103(self):
        """
        Regressions test for ticket 15103 - filtering on fields defined in a
        ForeignKey 'limit_choices_to' should be allowed, otherwise raw_id_fields
        can break.
        """
        try:
            self.client.get("/test_admin/admin/admin_views/inquisition/?leader__name=Palin&leader__age=27")
        except SuspiciousOperation:
            self.fail("Filters should be allowed if they are defined on a ForeignKey pointing to this model")

    def test_hide_change_password(self):
        """
        Tests if the "change password" link in the admin is hidden if the User
        does not have a usable password set.
        (against 9bea85795705d015cdadc82c68b99196a8554f5c)
        """
        user = User.objects.get(username='super')
        password = user.password
        user.set_unusable_password()
        user.save()

        response = self.client.get('/test_admin/admin/')
        self.assertNotContains(response, reverse('admin:password_change'),
            msg_prefix='The "change password" link should not be displayed if a user does not have a usable password.')

    def test_change_view_with_show_delete_extra_context(self):
        """
        Ensured that the 'show_delete' context variable in the admin's change
        view actually controls the display of the delete button.
        Refs #10057.
        """
        instance = UndeletableObject.objects.create(name='foo')
        response = self.client.get('/test_admin/%s/admin_views/undeletableobject/%d/' %
                                   (self.urlbit, instance.pk))
        self.assertNotContains(response, 'deletelink')

<<<<<<< HEAD
=======
    def test_allows_attributeerror_to_bubble_up(self):
        """
        Ensure that AttributeErrors are allowed to bubble when raised inside
        a change list view.

        Requires a model to be created so there's something to be displayed

        Refs: #16655, #18593, and #18747
        """
        Simple.objects.create()
        with self.assertRaises(AttributeError):
            self.client.get('/test_admin/%s/admin_views/simple/' % self.urlbit)

>>>>>>> c4aa26a9

@override_settings(PASSWORD_HASHERS=('django.contrib.auth.hashers.SHA1PasswordHasher',))
class AdminViewFormUrlTest(TestCase):
    urls = "regressiontests.admin_views.urls"
    fixtures = ["admin-views-users.xml"]
    urlbit = "admin3"

    def setUp(self):
        self.client.login(username='super', password='secret')

    def tearDown(self):
        self.client.logout()

    def testChangeFormUrlHasCorrectValue(self):
        """
        Tests whether change_view has form_url in response.context
        """
        response = self.client.get('/test_admin/%s/admin_views/section/1/' % self.urlbit)
        self.assertTrue('form_url' in response.context, msg='form_url not present in response.context')
        self.assertEqual(response.context['form_url'], 'pony')

    def test_filter_with_custom_template(self):
        """
        Ensure that one can use a custom template to render an admin filter.
        Refs #17515.
        """
        template_dirs = settings.TEMPLATE_DIRS + (
            os.path.join(os.path.dirname(__file__), 'templates'),)
        with self.settings(TEMPLATE_DIRS=template_dirs):
            response = self.client.get("/test_admin/admin/admin_views/color2/")
            self.assertTrue('custom_filter_template.html' in [t.name for t in response.templates])


@override_settings(PASSWORD_HASHERS=('django.contrib.auth.hashers.SHA1PasswordHasher',))
class AdminJavaScriptTest(TestCase):
    fixtures = ['admin-views-users.xml']

    urls = "regressiontests.admin_views.urls"

    def setUp(self):
        self.client.login(username='super', password='secret')

    def tearDown(self):
        self.client.logout()

    def testSingleWidgetFirsFieldFocus(self):
        """
        JavaScript-assisted auto-focus on first field.
        """
        response = self.client.get('/test_admin/%s/admin_views/picture/add/' % 'admin')
        self.assertContains(
            response,
            '<script type="text/javascript">document.getElementById("id_name").focus();</script>'
        )

    def testMultiWidgetFirsFieldFocus(self):
        """
        JavaScript-assisted auto-focus should work if a model/ModelAdmin setup
        is such that the first form field has a MultiWidget.
        """
        response = self.client.get('/test_admin/%s/admin_views/reservation/add/' % 'admin')
        self.assertContains(
            response,
            '<script type="text/javascript">document.getElementById("id_start_date_0").focus();</script>'
        )

    def test_js_minified_only_if_debug_is_false(self):
        """
        Ensure that the minified versions of the JS files are only used when
        DEBUG is False.
        Refs #17521.
        """
        with override_settings(DEBUG=False):
            response = self.client.get(
                '/test_admin/%s/admin_views/section/add/' % 'admin')
            self.assertNotContains(response, 'jquery.js')
            self.assertContains(response, 'jquery.min.js')
            self.assertNotContains(response, 'prepopulate.js')
            self.assertContains(response, 'prepopulate.min.js')
            self.assertNotContains(response, 'actions.js')
            self.assertContains(response, 'actions.min.js')
            self.assertNotContains(response, 'collapse.js')
            self.assertContains(response, 'collapse.min.js')
            self.assertNotContains(response, 'inlines.js')
            self.assertContains(response, 'inlines.min.js')
        with override_settings(DEBUG=True):
            response = self.client.get(
                '/test_admin/%s/admin_views/section/add/' % 'admin')
            self.assertContains(response, 'jquery.js')
            self.assertNotContains(response, 'jquery.min.js')
            self.assertContains(response, 'prepopulate.js')
            self.assertNotContains(response, 'prepopulate.min.js')
            self.assertContains(response, 'actions.js')
            self.assertNotContains(response, 'actions.min.js')
            self.assertContains(response, 'collapse.js')
            self.assertNotContains(response, 'collapse.min.js')
            self.assertContains(response, 'inlines.js')
            self.assertNotContains(response, 'inlines.min.js')


@override_settings(PASSWORD_HASHERS=('django.contrib.auth.hashers.SHA1PasswordHasher',))
class SaveAsTests(TestCase):
    urls = "regressiontests.admin_views.urls"
    fixtures = ['admin-views-users.xml', 'admin-views-person.xml']

    def setUp(self):
        self.client.login(username='super', password='secret')

    def tearDown(self):
        self.client.logout()

    def test_save_as_duplication(self):
        """Ensure save as actually creates a new person"""
        post_data = {'_saveasnew': '', 'name': 'John M', 'gender': 1, 'age': 42}
        response = self.client.post('/test_admin/admin/admin_views/person/1/', post_data)
        self.assertEqual(len(Person.objects.filter(name='John M')), 1)
        self.assertEqual(len(Person.objects.filter(id=1)), 1)

    def test_save_as_display(self):
        """
        Ensure that 'save as' is displayed when activated and after submitting
        invalid data aside save_as_new will not show us a form to overwrite the
        initial model.
        """
        response = self.client.get('/test_admin/admin/admin_views/person/1/')
        self.assertTrue(response.context['save_as'])
        post_data = {'_saveasnew': '', 'name': 'John M', 'gender': 3, 'alive': 'checked'}
        response = self.client.post('/test_admin/admin/admin_views/person/1/', post_data)
        self.assertEqual(response.context['form_url'], '/test_admin/admin/admin_views/person/add/')


class CustomModelAdminTest(AdminViewBasicTest):
    urls = "regressiontests.admin_views.urls"
    urlbit = "admin2"

    def testCustomAdminSiteLoginForm(self):
        self.client.logout()
        response = self.client.get('/test_admin/admin2/')
        self.assertIsInstance(response, TemplateResponse)
        self.assertEqual(response.status_code, 200)
        login = self.client.post('/test_admin/admin2/', {
            REDIRECT_FIELD_NAME: '/test_admin/admin2/',
            LOGIN_FORM_KEY: 1,
            'username': 'customform',
            'password': 'secret',
        })
        self.assertIsInstance(login, TemplateResponse)
        self.assertEqual(login.status_code, 200)
        self.assertContains(login, 'custom form error')

    def testCustomAdminSiteLoginTemplate(self):
        self.client.logout()
        response = self.client.get('/test_admin/admin2/')
        self.assertIsInstance(response, TemplateResponse)
        self.assertTemplateUsed(response, 'custom_admin/login.html')
        self.assertContains(response, 'Hello from a custom login template')

    def testCustomAdminSiteLogoutTemplate(self):
        response = self.client.get('/test_admin/admin2/logout/')
        self.assertIsInstance(response, TemplateResponse)
        self.assertTemplateUsed(response, 'custom_admin/logout.html')
        self.assertContains(response, 'Hello from a custom logout template')

    def testCustomAdminSiteIndexViewAndTemplate(self):
        response = self.client.get('/test_admin/admin2/')
        self.assertIsInstance(response, TemplateResponse)
        self.assertTemplateUsed(response, 'custom_admin/index.html')
        self.assertContains(response, 'Hello from a custom index template *bar*')

    def testCustomAdminSitePasswordChangeTemplate(self):
        response = self.client.get('/test_admin/admin2/password_change/')
        self.assertIsInstance(response, TemplateResponse)
        self.assertTemplateUsed(response, 'custom_admin/password_change_form.html')
        self.assertContains(response, 'Hello from a custom password change form template')

    def testCustomAdminSitePasswordChangeDoneTemplate(self):
        response = self.client.get('/test_admin/admin2/password_change/done/')
        self.assertIsInstance(response, TemplateResponse)
        self.assertTemplateUsed(response, 'custom_admin/password_change_done.html')
        self.assertContains(response, 'Hello from a custom password change done template')

    def testCustomAdminSiteView(self):
        self.client.login(username='super', password='secret')
        response = self.client.get('/test_admin/%s/my_view/' % self.urlbit)
        self.assertEqual(response.content, b"Django is a magical pony!")


def get_perm(Model, perm):
    """Return the permission object, for the Model"""
    ct = ContentType.objects.get_for_model(Model)
    return Permission.objects.get(content_type=ct, codename=perm)


@override_settings(PASSWORD_HASHERS=('django.contrib.auth.hashers.SHA1PasswordHasher',))
class AdminViewPermissionsTest(TestCase):
    """Tests for Admin Views Permissions."""

    urls = "regressiontests.admin_views.urls"
    fixtures = ['admin-views-users.xml']

    def setUp(self):
        """Test setup."""
        # Setup permissions, for our users who can add, change, and delete.
        # We can't put this into the fixture, because the content type id
        # and the permission id could be different on each run of the test.

        opts = Article._meta

        # User who can add Articles
        add_user = User.objects.get(username='adduser')
        add_user.user_permissions.add(get_perm(Article,
            opts.get_add_permission()))

        # User who can change Articles
        change_user = User.objects.get(username='changeuser')
        change_user.user_permissions.add(get_perm(Article,
            opts.get_change_permission()))

        # User who can delete Articles
        delete_user = User.objects.get(username='deleteuser')
        delete_user.user_permissions.add(get_perm(Article,
            opts.get_delete_permission()))

        delete_user.user_permissions.add(get_perm(Section,
            Section._meta.get_delete_permission()))

        # login POST dicts
        self.super_login = {
            REDIRECT_FIELD_NAME: '/test_admin/admin/',
            LOGIN_FORM_KEY: 1,
            'username': 'super',
            'password': 'secret',
        }
        self.super_email_login = {
            REDIRECT_FIELD_NAME: '/test_admin/admin/',
            LOGIN_FORM_KEY: 1,
            'username': 'super@example.com',
            'password': 'secret',
        }
        self.super_email_bad_login = {
            REDIRECT_FIELD_NAME: '/test_admin/admin/',
            LOGIN_FORM_KEY: 1,
            'username': 'super@example.com',
            'password': 'notsecret',
        }
        self.adduser_login = {
            REDIRECT_FIELD_NAME: '/test_admin/admin/',
            LOGIN_FORM_KEY: 1,
            'username': 'adduser',
            'password': 'secret',
        }
        self.changeuser_login = {
            REDIRECT_FIELD_NAME: '/test_admin/admin/',
            LOGIN_FORM_KEY: 1,
            'username': 'changeuser',
            'password': 'secret',
        }
        self.deleteuser_login = {
            REDIRECT_FIELD_NAME: '/test_admin/admin/',
            LOGIN_FORM_KEY: 1,
            'username': 'deleteuser',
            'password': 'secret',
        }
        self.joepublic_login = {
            REDIRECT_FIELD_NAME: '/test_admin/admin/',
            LOGIN_FORM_KEY: 1,
            'username': 'joepublic',
            'password': 'secret',
        }
        self.no_username_login = {
            REDIRECT_FIELD_NAME: '/test_admin/admin/',
            LOGIN_FORM_KEY: 1,
            'password': 'secret',
        }

    def testLogin(self):
        """
        Make sure only staff members can log in.

        Successful posts to the login page will redirect to the orignal url.
        Unsuccessfull attempts will continue to render the login page with
        a 200 status code.
        """
        # Super User
        response = self.client.get('/test_admin/admin/')
        self.assertEqual(response.status_code, 200)
        login = self.client.post('/test_admin/admin/', self.super_login)
        self.assertRedirects(login, '/test_admin/admin/')
        self.assertFalse(login.context)
        self.client.get('/test_admin/admin/logout/')

        # Test if user enters e-mail address
        response = self.client.get('/test_admin/admin/')
        self.assertEqual(response.status_code, 200)
        login = self.client.post('/test_admin/admin/', self.super_email_login)
        self.assertContains(login, ERROR_MESSAGE)
        # only correct passwords get a username hint
        login = self.client.post('/test_admin/admin/', self.super_email_bad_login)
        self.assertContains(login, ERROR_MESSAGE)
        new_user = User(username='jondoe', password='secret', email='super@example.com')
        new_user.save()
        # check to ensure if there are multiple e-mail addresses a user doesn't get a 500
        login = self.client.post('/test_admin/admin/', self.super_email_login)
        self.assertContains(login, ERROR_MESSAGE)

        # Add User
        response = self.client.get('/test_admin/admin/')
        self.assertEqual(response.status_code, 200)
        login = self.client.post('/test_admin/admin/', self.adduser_login)
        self.assertRedirects(login, '/test_admin/admin/')
        self.assertFalse(login.context)
        self.client.get('/test_admin/admin/logout/')

        # Change User
        response = self.client.get('/test_admin/admin/')
        self.assertEqual(response.status_code, 200)
        login = self.client.post('/test_admin/admin/', self.changeuser_login)
        self.assertRedirects(login, '/test_admin/admin/')
        self.assertFalse(login.context)
        self.client.get('/test_admin/admin/logout/')

        # Delete User
        response = self.client.get('/test_admin/admin/')
        self.assertEqual(response.status_code, 200)
        login = self.client.post('/test_admin/admin/', self.deleteuser_login)
        self.assertRedirects(login, '/test_admin/admin/')
        self.assertFalse(login.context)
        self.client.get('/test_admin/admin/logout/')

        # Regular User should not be able to login.
        response = self.client.get('/test_admin/admin/')
        self.assertEqual(response.status_code, 200)
        login = self.client.post('/test_admin/admin/', self.joepublic_login)
        self.assertEqual(login.status_code, 200)
        self.assertContains(login, ERROR_MESSAGE)

        # Requests without username should not return 500 errors.
        response = self.client.get('/test_admin/admin/')
        self.assertEqual(response.status_code, 200)
        login = self.client.post('/test_admin/admin/', self.no_username_login)
        self.assertEqual(login.status_code, 200)
        form = login.context[0].get('form')
        self.assertEqual(form.errors['username'][0], 'This field is required.')

    def testLoginSuccessfullyRedirectsToOriginalUrl(self):
        response = self.client.get('/test_admin/admin/')
        self.assertEqual(response.status_code, 200)
        query_string = 'the-answer=42'
        redirect_url = '/test_admin/admin/?%s' % query_string
        new_next = {REDIRECT_FIELD_NAME: redirect_url}
        login = self.client.post('/test_admin/admin/', dict(self.super_login, **new_next), QUERY_STRING=query_string)
        self.assertRedirects(login, redirect_url)

    def testAddView(self):
        """Test add view restricts access and actually adds items."""

        add_dict = {'title': 'Døm ikke',
                    'content': '<p>great article</p>',
                    'date_0': '2008-03-18', 'date_1': '10:54:39',
                    'section': 1}

        # Change User should not have access to add articles
        self.client.get('/test_admin/admin/')
        self.client.post('/test_admin/admin/', self.changeuser_login)
        # make sure the view removes test cookie
        self.assertEqual(self.client.session.test_cookie_worked(), False)
        response = self.client.get('/test_admin/admin/admin_views/article/add/')
        self.assertEqual(response.status_code, 403)
        # Try POST just to make sure
        post = self.client.post('/test_admin/admin/admin_views/article/add/', add_dict)
        self.assertEqual(post.status_code, 403)
        self.assertEqual(Article.objects.all().count(), 3)
        self.client.get('/test_admin/admin/logout/')

        # Add user may login and POST to add view, then redirect to admin root
        self.client.get('/test_admin/admin/')
        self.client.post('/test_admin/admin/', self.adduser_login)
        addpage = self.client.get('/test_admin/admin/admin_views/article/add/')
        change_list_link = '&rsaquo; <a href="/test_admin/admin/admin_views/article/">Articles</a>'
        self.assertNotContains(addpage, change_list_link,
            msg_prefix='User restricted to add permission is given link to change list view in breadcrumbs.')
        post = self.client.post('/test_admin/admin/admin_views/article/add/', add_dict)
        self.assertRedirects(post, '/test_admin/admin/')
        self.assertEqual(Article.objects.all().count(), 4)
        self.assertEqual(len(mail.outbox), 1)
        self.assertEqual(mail.outbox[0].subject, 'Greetings from a created object')
        self.client.get('/test_admin/admin/logout/')

        # Super can add too, but is redirected to the change list view
        self.client.get('/test_admin/admin/')
        self.client.post('/test_admin/admin/', self.super_login)
        addpage = self.client.get('/test_admin/admin/admin_views/article/add/')
        self.assertContains(addpage, change_list_link,
            msg_prefix='Unrestricted user is not given link to change list view in breadcrumbs.')
        post = self.client.post('/test_admin/admin/admin_views/article/add/', add_dict)
        self.assertRedirects(post, '/test_admin/admin/admin_views/article/')
        self.assertEqual(Article.objects.all().count(), 5)
        self.client.get('/test_admin/admin/logout/')

        # 8509 - if a normal user is already logged in, it is possible
        # to change user into the superuser without error
        login = self.client.login(username='joepublic', password='secret')
        # Check and make sure that if user expires, data still persists
        self.client.get('/test_admin/admin/')
        self.client.post('/test_admin/admin/', self.super_login)
        # make sure the view removes test cookie
        self.assertEqual(self.client.session.test_cookie_worked(), False)

    def testChangeView(self):
        """Change view should restrict access and allow users to edit items."""

        change_dict = {'title': 'Ikke fordømt',
                       'content': '<p>edited article</p>',
                       'date_0': '2008-03-18', 'date_1': '10:54:39',
                       'section': 1}

        # add user shoud not be able to view the list of article or change any of them
        self.client.get('/test_admin/admin/')
        self.client.post('/test_admin/admin/', self.adduser_login)
        response = self.client.get('/test_admin/admin/admin_views/article/')
        self.assertEqual(response.status_code, 403)
        response = self.client.get('/test_admin/admin/admin_views/article/1/')
        self.assertEqual(response.status_code, 403)
        post = self.client.post('/test_admin/admin/admin_views/article/1/', change_dict)
        self.assertEqual(post.status_code, 403)
        self.client.get('/test_admin/admin/logout/')

        # change user can view all items and edit them
        self.client.get('/test_admin/admin/')
        self.client.post('/test_admin/admin/', self.changeuser_login)
        response = self.client.get('/test_admin/admin/admin_views/article/')
        self.assertEqual(response.status_code, 200)
        response = self.client.get('/test_admin/admin/admin_views/article/1/')
        self.assertEqual(response.status_code, 200)
        post = self.client.post('/test_admin/admin/admin_views/article/1/', change_dict)
        self.assertRedirects(post, '/test_admin/admin/admin_views/article/')
        self.assertEqual(Article.objects.get(pk=1).content, '<p>edited article</p>')

        # one error in form should produce singular error message, multiple errors plural
        change_dict['title'] = ''
        post = self.client.post('/test_admin/admin/admin_views/article/1/', change_dict)
        self.assertContains(post, 'Please correct the error below.',
            msg_prefix='Singular error message not found in response to post with one error')

        change_dict['content'] = ''
        post = self.client.post('/test_admin/admin/admin_views/article/1/', change_dict)
        self.assertContains(post, 'Please correct the errors below.',
            msg_prefix='Plural error message not found in response to post with multiple errors')
        self.client.get('/test_admin/admin/logout/')

        # Test redirection when using row-level change permissions. Refs #11513.
        RowLevelChangePermissionModel.objects.create(id=1, name="odd id")
        RowLevelChangePermissionModel.objects.create(id=2, name="even id")
        for login_dict in [self.super_login, self.changeuser_login, self.adduser_login, self.deleteuser_login]:
            self.client.post('/test_admin/admin/', login_dict)
            response = self.client.get('/test_admin/admin/admin_views/rowlevelchangepermissionmodel/1/')
            self.assertEqual(response.status_code, 403)
            response = self.client.post('/test_admin/admin/admin_views/rowlevelchangepermissionmodel/1/', {'name': 'changed'})
            self.assertEqual(RowLevelChangePermissionModel.objects.get(id=1).name, 'odd id')
            self.assertEqual(response.status_code, 403)
            response = self.client.get('/test_admin/admin/admin_views/rowlevelchangepermissionmodel/2/')
            self.assertEqual(response.status_code, 200)
            response = self.client.post('/test_admin/admin/admin_views/rowlevelchangepermissionmodel/2/', {'name': 'changed'})
            self.assertEqual(RowLevelChangePermissionModel.objects.get(id=2).name, 'changed')
            self.assertRedirects(response, '/test_admin/admin/')
            self.client.get('/test_admin/admin/logout/')
        for login_dict in [self.joepublic_login, self.no_username_login]:
            self.client.post('/test_admin/admin/', login_dict)
            response = self.client.get('/test_admin/admin/admin_views/rowlevelchangepermissionmodel/1/')
            self.assertEqual(response.status_code, 200)
            self.assertContains(response, 'login-form')
            response = self.client.post('/test_admin/admin/admin_views/rowlevelchangepermissionmodel/1/', {'name': 'changed'})
            self.assertEqual(RowLevelChangePermissionModel.objects.get(id=1).name, 'odd id')
            self.assertEqual(response.status_code, 200)
            self.assertContains(response, 'login-form')
            response = self.client.get('/test_admin/admin/admin_views/rowlevelchangepermissionmodel/2/')
            self.assertEqual(response.status_code, 200)
            self.assertContains(response, 'login-form')
            response = self.client.post('/test_admin/admin/admin_views/rowlevelchangepermissionmodel/2/', {'name': 'changed again'})
            self.assertEqual(RowLevelChangePermissionModel.objects.get(id=2).name, 'changed')
            self.assertEqual(response.status_code, 200)
            self.assertContains(response, 'login-form')
            self.client.get('/test_admin/admin/logout/')

    def testConditionallyShowAddSectionLink(self):
        """
        The foreign key widget should only show the "add related" button if the
        user has permission to add that related item.
        """
        # Set up and log in user.
        url = '/test_admin/admin/admin_views/article/add/'
        add_link_text = ' class="add-another"'
        self.client.get('/test_admin/admin/')
        self.client.post('/test_admin/admin/', self.adduser_login)
        # The add user can't add sections yet, so they shouldn't see the "add
        # section" link.
        response = self.client.get(url)
        self.assertNotContains(response, add_link_text)
        # Allow the add user to add sections too. Now they can see the "add
        # section" link.
        add_user = User.objects.get(username='adduser')
        perm = get_perm(Section, Section._meta.get_add_permission())
        add_user.user_permissions.add(perm)
        response = self.client.get(url)
        self.assertContains(response, add_link_text)

    def testCustomModelAdminTemplates(self):
        self.client.get('/test_admin/admin/')
        self.client.post('/test_admin/admin/', self.super_login)

        # Test custom change list template with custom extra context
        response = self.client.get('/test_admin/admin/admin_views/customarticle/')
        self.assertContains(response, "var hello = 'Hello!';")
        self.assertTemplateUsed(response, 'custom_admin/change_list.html')

        # Test custom add form template
        response = self.client.get('/test_admin/admin/admin_views/customarticle/add/')
        self.assertTemplateUsed(response, 'custom_admin/add_form.html')

        # Add an article so we can test delete, change, and history views
        post = self.client.post('/test_admin/admin/admin_views/customarticle/add/', {
            'content': '<p>great article</p>',
            'date_0': '2008-03-18',
            'date_1': '10:54:39'
        })
        self.assertRedirects(post, '/test_admin/admin/admin_views/customarticle/')
        self.assertEqual(CustomArticle.objects.all().count(), 1)
        article_pk = CustomArticle.objects.all()[0].pk

        # Test custom delete, change, and object history templates
        # Test custom change form template
        response = self.client.get('/test_admin/admin/admin_views/customarticle/%d/' % article_pk)
        self.assertTemplateUsed(response, 'custom_admin/change_form.html')
        response = self.client.get('/test_admin/admin/admin_views/customarticle/%d/delete/' % article_pk)
        self.assertTemplateUsed(response, 'custom_admin/delete_confirmation.html')
        response = self.client.post('/test_admin/admin/admin_views/customarticle/', data={
                'index': 0,
                'action': ['delete_selected'],
                '_selected_action': ['1'],
            })
        self.assertTemplateUsed(response, 'custom_admin/delete_selected_confirmation.html')
        response = self.client.get('/test_admin/admin/admin_views/customarticle/%d/history/' % article_pk)
        self.assertTemplateUsed(response, 'custom_admin/object_history.html')

        self.client.get('/test_admin/admin/logout/')

    def testDeleteView(self):
        """Delete view should restrict access and actually delete items."""

        delete_dict = {'post': 'yes'}

        # add user shoud not be able to delete articles
        self.client.get('/test_admin/admin/')
        self.client.post('/test_admin/admin/', self.adduser_login)
        response = self.client.get('/test_admin/admin/admin_views/article/1/delete/')
        self.assertEqual(response.status_code, 403)
        post = self.client.post('/test_admin/admin/admin_views/article/1/delete/', delete_dict)
        self.assertEqual(post.status_code, 403)
        self.assertEqual(Article.objects.all().count(), 3)
        self.client.get('/test_admin/admin/logout/')

        # Delete user can delete
        self.client.get('/test_admin/admin/')
        self.client.post('/test_admin/admin/', self.deleteuser_login)
        response = self.client.get('/test_admin/admin/admin_views/section/1/delete/')
         # test response contains link to related Article
        self.assertContains(response, "admin_views/article/1/")

        response = self.client.get('/test_admin/admin/admin_views/article/1/delete/')
        self.assertEqual(response.status_code, 200)
        post = self.client.post('/test_admin/admin/admin_views/article/1/delete/', delete_dict)
        self.assertRedirects(post, '/test_admin/admin/')
        self.assertEqual(Article.objects.all().count(), 2)
        self.assertEqual(len(mail.outbox), 1)
        self.assertEqual(mail.outbox[0].subject, 'Greetings from a deleted object')
        article_ct = ContentType.objects.get_for_model(Article)
        logged = LogEntry.objects.get(content_type=article_ct, action_flag=DELETION)
        self.assertEqual(logged.object_id, '1')
        self.client.get('/test_admin/admin/logout/')

    def testDisabledPermissionsWhenLoggedIn(self):
        self.client.login(username='super', password='secret')
        superuser = User.objects.get(username='super')
        superuser.is_active = False
        superuser.save()

        response = self.client.get('/test_admin/admin/')
        self.assertContains(response, 'id="login-form"')
        self.assertNotContains(response, 'Log out')

        response = self.client.get('/test_admin/admin/secure-view/')
        self.assertContains(response, 'id="login-form"')


@override_settings(PASSWORD_HASHERS=('django.contrib.auth.hashers.SHA1PasswordHasher',))
class AdminViewsNoUrlTest(TestCase):
    """Regression test for #17333"""

    urls = "regressiontests.admin_views.urls"
    fixtures = ['admin-views-users.xml']

    def setUp(self):
        opts = Report._meta
        # User who can change Reports
        change_user = User.objects.get(username='changeuser')
        change_user.user_permissions.add(get_perm(Report,
            opts.get_change_permission()))

        # login POST dict
        self.changeuser_login = {
            REDIRECT_FIELD_NAME: '/test_admin/admin/',
            LOGIN_FORM_KEY: 1,
            'username': 'changeuser',
            'password': 'secret',
        }

    def test_no_standard_modeladmin_urls(self):
        """Admin index views don't break when user's ModelAdmin removes standard urls"""
        self.client.get('/test_admin/admin/')
        self.client.post('/test_admin/admin/', self.changeuser_login)
        r = self.client.get('/test_admin/admin/')
        # we shouldn' get an 500 error caused by a NoReverseMatch
        self.assertEqual(r.status_code, 200)
        self.client.get('/test_admin/admin/logout/')


@override_settings(PASSWORD_HASHERS=('django.contrib.auth.hashers.SHA1PasswordHasher',))
class AdminViewDeletedObjectsTest(TestCase):
    urls = "regressiontests.admin_views.urls"
    fixtures = ['admin-views-users.xml', 'deleted-objects.xml']

    def setUp(self):
        self.client.login(username='super', password='secret')

    def tearDown(self):
        self.client.logout()

    def test_nesting(self):
        """
        Objects should be nested to display the relationships that
        cause them to be scheduled for deletion.
        """
        pattern = re.compile(br"""<li>Plot: <a href=".+/admin_views/plot/1/">World Domination</a>\s*<ul>\s*<li>Plot details: <a href=".+/admin_views/plotdetails/1/">almost finished</a>""")
        response = self.client.get('/test_admin/admin/admin_views/villain/%s/delete/' % quote(1))
        self.assertRegexpMatches(response.content, pattern)

    def test_cyclic(self):
        """
        Cyclic relationships should still cause each object to only be
        listed once.

        """
        one = """<li>Cyclic one: <a href="/test_admin/admin/admin_views/cyclicone/1/">I am recursive</a>"""
        two = """<li>Cyclic two: <a href="/test_admin/admin/admin_views/cyclictwo/1/">I am recursive too</a>"""
        response = self.client.get('/test_admin/admin/admin_views/cyclicone/%s/delete/' % quote(1))

        self.assertContains(response, one, 1)
        self.assertContains(response, two, 1)

    def test_perms_needed(self):
        self.client.logout()
        delete_user = User.objects.get(username='deleteuser')
        delete_user.user_permissions.add(get_perm(Plot,
            Plot._meta.get_delete_permission()))

        self.assertTrue(self.client.login(username='deleteuser',
                                          password='secret'))

        response = self.client.get('/test_admin/admin/admin_views/plot/%s/delete/' % quote(1))
        self.assertContains(response, "your account doesn't have permission to delete the following types of objects")
        self.assertContains(response, "<li>plot details</li>")

    def test_protected(self):
        q = Question.objects.create(question="Why?")
        a1 = Answer.objects.create(question=q, answer="Because.")
        a2 = Answer.objects.create(question=q, answer="Yes.")

        response = self.client.get("/test_admin/admin/admin_views/question/%s/delete/" % quote(q.pk))
        self.assertContains(response, "would require deleting the following protected related objects")
        self.assertContains(response, '<li>Answer: <a href="/test_admin/admin/admin_views/answer/%s/">Because.</a></li>' % a1.pk)
        self.assertContains(response, '<li>Answer: <a href="/test_admin/admin/admin_views/answer/%s/">Yes.</a></li>' % a2.pk)

    def test_not_registered(self):
        should_contain = """<li>Secret hideout: underground bunker"""
        response = self.client.get('/test_admin/admin/admin_views/villain/%s/delete/' % quote(1))
        self.assertContains(response, should_contain, 1)

    def test_multiple_fkeys_to_same_model(self):
        """
        If a deleted object has two relationships from another model,
        both of those should be followed in looking for related
        objects to delete.

        """
        should_contain = """<li>Plot: <a href="/test_admin/admin/admin_views/plot/1/">World Domination</a>"""
        response = self.client.get('/test_admin/admin/admin_views/villain/%s/delete/' % quote(1))
        self.assertContains(response, should_contain)
        response = self.client.get('/test_admin/admin/admin_views/villain/%s/delete/' % quote(2))
        self.assertContains(response, should_contain)

    def test_multiple_fkeys_to_same_instance(self):
        """
        If a deleted object has two relationships pointing to it from
        another object, the other object should still only be listed
        once.

        """
        should_contain = """<li>Plot: <a href="/test_admin/admin/admin_views/plot/2/">World Peace</a></li>"""
        response = self.client.get('/test_admin/admin/admin_views/villain/%s/delete/' % quote(2))
        self.assertContains(response, should_contain, 1)

    def test_inheritance(self):
        """
        In the case of an inherited model, if either the child or
        parent-model instance is deleted, both instances are listed
        for deletion, as well as any relationships they have.

        """
        should_contain = [
            """<li>Villain: <a href="/test_admin/admin/admin_views/villain/3/">Bob</a>""",
            """<li>Super villain: <a href="/test_admin/admin/admin_views/supervillain/3/">Bob</a>""",
            """<li>Secret hideout: floating castle""",
            """<li>Super secret hideout: super floating castle!"""
            ]
        response = self.client.get('/test_admin/admin/admin_views/villain/%s/delete/' % quote(3))
        for should in should_contain:
            self.assertContains(response, should, 1)
        response = self.client.get('/test_admin/admin/admin_views/supervillain/%s/delete/' % quote(3))
        for should in should_contain:
            self.assertContains(response, should, 1)

    def test_generic_relations(self):
        """
        If a deleted object has GenericForeignKeys pointing to it,
        those objects should be listed for deletion.

        """
        plot = Plot.objects.get(pk=3)
        tag = FunkyTag.objects.create(content_object=plot, name='hott')
        should_contain = """<li>Funky tag: hott"""
        response = self.client.get('/test_admin/admin/admin_views/plot/%s/delete/' % quote(3))
        self.assertContains(response, should_contain)


@override_settings(PASSWORD_HASHERS=('django.contrib.auth.hashers.SHA1PasswordHasher',))
class AdminViewStringPrimaryKeyTest(TestCase):
    urls = "regressiontests.admin_views.urls"
    fixtures = ['admin-views-users.xml', 'string-primary-key.xml']

    def __init__(self, *args):
        super(AdminViewStringPrimaryKeyTest, self).__init__(*args)
        self.pk = """abcdefghijklmnopqrstuvwxyz ABCDEFGHIJKLMNOPQRSTUVWXYZ 1234567890 -_.!~*'() ;/?:@&=+$, <>#%" {}|\^[]`"""

    def setUp(self):
        self.client.login(username='super', password='secret')
        content_type_pk = ContentType.objects.get_for_model(ModelWithStringPrimaryKey).pk
        LogEntry.objects.log_action(100, content_type_pk, self.pk, self.pk, 2, change_message='Changed something')

    def tearDown(self):
        self.client.logout()

    def test_get_history_view(self):
        """
        Retrieving the history for an object using urlencoded form of primary
        key should work.
        Refs #12349, #18550.
        """
        response = self.client.get('/test_admin/admin/admin_views/modelwithstringprimarykey/%s/history/' % quote(self.pk))
        self.assertContains(response, escape(self.pk))
        self.assertContains(response, 'Changed something')
        self.assertEqual(response.status_code, 200)

    def test_get_change_view(self):
        "Retrieving the object using urlencoded form of primary key should work"
        response = self.client.get('/test_admin/admin/admin_views/modelwithstringprimarykey/%s/' % quote(self.pk))
        self.assertContains(response, escape(self.pk))
        self.assertEqual(response.status_code, 200)

    def test_changelist_to_changeform_link(self):
        "The link from the changelist referring to the changeform of the object should be quoted"
        response = self.client.get('/test_admin/admin/admin_views/modelwithstringprimarykey/')
        should_contain = """<th><a href="%s/">%s</a></th></tr>""" % (escape(quote(self.pk)), escape(self.pk))
        self.assertContains(response, should_contain)

    def test_recentactions_link(self):
        "The link from the recent actions list referring to the changeform of the object should be quoted"
        response = self.client.get('/test_admin/admin/')
        should_contain = """<a href="admin_views/modelwithstringprimarykey/%s/">%s</a>""" % (escape(quote(self.pk)), escape(self.pk))
        self.assertContains(response, should_contain)

    def test_recentactions_without_content_type(self):
        "If a LogEntry is missing content_type it will not display it in span tag under the hyperlink."
        response = self.client.get('/test_admin/admin/')
        should_contain = """<a href="admin_views/modelwithstringprimarykey/%s/">%s</a>""" % (escape(quote(self.pk)), escape(self.pk))
        self.assertContains(response, should_contain)
        should_contain = "Model with string primary key"  # capitalized in Recent Actions
        self.assertContains(response, should_contain)
        logentry = LogEntry.objects.get(content_type__name__iexact=should_contain)
        # http://code.djangoproject.com/ticket/10275
        # if the log entry doesn't have a content type it should still be
        # possible to view the Recent Actions part
        logentry.content_type = None
        logentry.save()

        counted_presence_before = response.content.count(force_bytes(should_contain))
        response = self.client.get('/test_admin/admin/')
        counted_presence_after = response.content.count(force_bytes(should_contain))
        self.assertEqual(counted_presence_before - 1,
                          counted_presence_after)

    def test_deleteconfirmation_link(self):
        "The link from the delete confirmation page referring back to the changeform of the object should be quoted"
        response = self.client.get('/test_admin/admin/admin_views/modelwithstringprimarykey/%s/delete/' % quote(self.pk))
        # this URL now comes through reverse(), thus iri_to_uri encoding
        should_contain = """/%s/">%s</a>""" % (escape(iri_to_uri(quote(self.pk))), escape(self.pk))
        self.assertContains(response, should_contain)

    def test_url_conflicts_with_add(self):
        "A model with a primary key that ends with add should be visible"
        add_model = ModelWithStringPrimaryKey(pk="i have something to add")
        add_model.save()
        response = self.client.get('/test_admin/admin/admin_views/modelwithstringprimarykey/%s/' % quote(add_model.pk))
        should_contain = """<h1>Change model with string primary key</h1>"""
        self.assertContains(response, should_contain)

    def test_url_conflicts_with_delete(self):
        "A model with a primary key that ends with delete should be visible"
        delete_model = ModelWithStringPrimaryKey(pk="delete")
        delete_model.save()
        response = self.client.get('/test_admin/admin/admin_views/modelwithstringprimarykey/%s/' % quote(delete_model.pk))
        should_contain = """<h1>Change model with string primary key</h1>"""
        self.assertContains(response, should_contain)

    def test_url_conflicts_with_history(self):
        "A model with a primary key that ends with history should be visible"
        history_model = ModelWithStringPrimaryKey(pk="history")
        history_model.save()
        response = self.client.get('/test_admin/admin/admin_views/modelwithstringprimarykey/%s/' % quote(history_model.pk))
        should_contain = """<h1>Change model with string primary key</h1>"""
        self.assertContains(response, should_contain)

    def test_shortcut_view_with_escaping(self):
        "'View on site should' work properly with char fields"
        model = ModelWithStringPrimaryKey(pk='abc_123')
        model.save()
        response = self.client.get('/test_admin/admin/admin_views/modelwithstringprimarykey/%s/' % quote(model.pk))
        should_contain = '/%s/" class="viewsitelink">' % model.pk
        self.assertContains(response, should_contain)


@override_settings(PASSWORD_HASHERS=('django.contrib.auth.hashers.SHA1PasswordHasher',))
class SecureViewTests(TestCase):
    urls = "regressiontests.admin_views.urls"
    fixtures = ['admin-views-users.xml']

    def setUp(self):
        # login POST dicts
        self.super_login = {
            LOGIN_FORM_KEY: 1,
            REDIRECT_FIELD_NAME: '/test_admin/admin/secure-view/',
            'username': 'super',
            'password': 'secret',
        }
        self.super_email_login = {
            LOGIN_FORM_KEY: 1,
            REDIRECT_FIELD_NAME: '/test_admin/admin/secure-view/',
            'username': 'super@example.com',
            'password': 'secret',
        }
        self.super_email_bad_login = {
            LOGIN_FORM_KEY: 1,
            REDIRECT_FIELD_NAME: '/test_admin/admin/secure-view/',
            'username': 'super@example.com',
            'password': 'notsecret',
        }
        self.adduser_login = {
            LOGIN_FORM_KEY: 1,
            REDIRECT_FIELD_NAME: '/test_admin/admin/secure-view/',
            'username': 'adduser',
            'password': 'secret',
        }
        self.changeuser_login = {
            LOGIN_FORM_KEY: 1,
            REDIRECT_FIELD_NAME: '/test_admin/admin/secure-view/',
            'username': 'changeuser',
            'password': 'secret',
        }
        self.deleteuser_login = {
            LOGIN_FORM_KEY: 1,
            REDIRECT_FIELD_NAME: '/test_admin/admin/secure-view/',
            'username': 'deleteuser',
            'password': 'secret',
        }
        self.joepublic_login = {
            LOGIN_FORM_KEY: 1,
            REDIRECT_FIELD_NAME: '/test_admin/admin/secure-view/',
            'username': 'joepublic',
            'password': 'secret',
        }

    def tearDown(self):
        self.client.logout()

    def test_secure_view_shows_login_if_not_logged_in(self):
        "Ensure that we see the login form"
        response = self.client.get('/test_admin/admin/secure-view/')
        self.assertTemplateUsed(response, 'admin/login.html')

    def test_secure_view_login_successfully_redirects_to_original_url(self):
        response = self.client.get('/test_admin/admin/secure-view/')
        self.assertEqual(response.status_code, 200)
        query_string = 'the-answer=42'
        redirect_url = '/test_admin/admin/secure-view/?%s' % query_string
        new_next = {REDIRECT_FIELD_NAME: redirect_url}
        login = self.client.post('/test_admin/admin/secure-view/', dict(self.super_login, **new_next), QUERY_STRING=query_string)
        self.assertRedirects(login, redirect_url)

    def test_staff_member_required_decorator_works_as_per_admin_login(self):
        """
        Make sure only staff members can log in.

        Successful posts to the login page will redirect to the orignal url.
        Unsuccessfull attempts will continue to render the login page with
        a 200 status code.
        """
        # Super User
        response = self.client.get('/test_admin/admin/secure-view/')
        self.assertEqual(response.status_code, 200)
        login = self.client.post('/test_admin/admin/secure-view/', self.super_login)
        self.assertRedirects(login, '/test_admin/admin/secure-view/')
        self.assertFalse(login.context)
        self.client.get('/test_admin/admin/logout/')
        # make sure the view removes test cookie
        self.assertEqual(self.client.session.test_cookie_worked(), False)

        # Test if user enters e-mail address
        response = self.client.get('/test_admin/admin/secure-view/')
        self.assertEqual(response.status_code, 200)
        login = self.client.post('/test_admin/admin/secure-view/', self.super_email_login)
        self.assertContains(login, ERROR_MESSAGE)
        # only correct passwords get a username hint
        login = self.client.post('/test_admin/admin/secure-view/', self.super_email_bad_login)
        self.assertContains(login, ERROR_MESSAGE)
        new_user = User(username='jondoe', password='secret', email='super@example.com')
        new_user.save()
        # check to ensure if there are multiple e-mail addresses a user doesn't get a 500
        login = self.client.post('/test_admin/admin/secure-view/', self.super_email_login)
        self.assertContains(login, ERROR_MESSAGE)

        # Add User
        response = self.client.get('/test_admin/admin/secure-view/')
        self.assertEqual(response.status_code, 200)
        login = self.client.post('/test_admin/admin/secure-view/', self.adduser_login)
        self.assertRedirects(login, '/test_admin/admin/secure-view/')
        self.assertFalse(login.context)
        self.client.get('/test_admin/admin/logout/')

        # Change User
        response = self.client.get('/test_admin/admin/secure-view/')
        self.assertEqual(response.status_code, 200)
        login = self.client.post('/test_admin/admin/secure-view/', self.changeuser_login)
        self.assertRedirects(login, '/test_admin/admin/secure-view/')
        self.assertFalse(login.context)
        self.client.get('/test_admin/admin/logout/')

        # Delete User
        response = self.client.get('/test_admin/admin/secure-view/')
        self.assertEqual(response.status_code, 200)
        login = self.client.post('/test_admin/admin/secure-view/', self.deleteuser_login)
        self.assertRedirects(login, '/test_admin/admin/secure-view/')
        self.assertFalse(login.context)
        self.client.get('/test_admin/admin/logout/')

        # Regular User should not be able to login.
        response = self.client.get('/test_admin/admin/secure-view/')
        self.assertEqual(response.status_code, 200)
        login = self.client.post('/test_admin/admin/secure-view/', self.joepublic_login)
        self.assertEqual(login.status_code, 200)
        # Login.context is a list of context dicts we just need to check the first one.
        self.assertContains(login, ERROR_MESSAGE)

        # 8509 - if a normal user is already logged in, it is possible
        # to change user into the superuser without error
        login = self.client.login(username='joepublic', password='secret')
        # Check and make sure that if user expires, data still persists
        self.client.get('/test_admin/admin/secure-view/')
        self.client.post('/test_admin/admin/secure-view/', self.super_login)
        # make sure the view removes test cookie
        self.assertEqual(self.client.session.test_cookie_worked(), False)

    def test_shortcut_view_only_available_to_staff(self):
        """
        Only admin users should be able to use the admin shortcut view.
        """
        user_ctype = ContentType.objects.get_for_model(User)
        user = User.objects.get(username='super')
        shortcut_url = "/test_admin/admin/r/%s/%s/" % (user_ctype.pk, user.pk)

        # Not logged in: we should see the login page.
        response = self.client.get(shortcut_url, follow=False)
        self.assertTemplateUsed(response, 'admin/login.html')

        # Logged in? Redirect.
        self.client.login(username='super', password='secret')
        response = self.client.get(shortcut_url, follow=False)
        # Can't use self.assertRedirects() because User.get_absolute_url() is silly.
        self.assertEqual(response.status_code, 302)
        self.assertEqual(response['Location'], 'http://example.com/users/super/')


@override_settings(PASSWORD_HASHERS=('django.contrib.auth.hashers.SHA1PasswordHasher',))
class AdminViewUnicodeTest(TestCase):
    urls = "regressiontests.admin_views.urls"
    fixtures = ['admin-views-unicode.xml']

    def setUp(self):
        self.client.login(username='super', password='secret')

    def tearDown(self):
        self.client.logout()

    def testUnicodeEdit(self):
        """
        A test to ensure that POST on edit_view handles non-ascii characters.
        """
        post_data = {
            "name": "Test lærdommer",
            # inline data
            "chapter_set-TOTAL_FORMS": "6",
            "chapter_set-INITIAL_FORMS": "3",
            "chapter_set-MAX_NUM_FORMS": "0",
            "chapter_set-0-id": "1",
            "chapter_set-0-title": "Norske bostaver æøå skaper problemer",
            "chapter_set-0-content": "&lt;p&gt;Svært frustrerende med UnicodeDecodeError&lt;/p&gt;",
            "chapter_set-1-id": "2",
            "chapter_set-1-title": "Kjærlighet.",
            "chapter_set-1-content": "&lt;p&gt;La kjærligheten til de lidende seire.&lt;/p&gt;",
            "chapter_set-2-id": "3",
            "chapter_set-2-title": "Need a title.",
            "chapter_set-2-content": "&lt;p&gt;Newest content&lt;/p&gt;",
            "chapter_set-3-id": "",
            "chapter_set-3-title": "",
            "chapter_set-3-content": "",
            "chapter_set-4-id": "",
            "chapter_set-4-title": "",
            "chapter_set-4-content": "",
            "chapter_set-5-id": "",
            "chapter_set-5-title": "",
            "chapter_set-5-content": "",
        }

        response = self.client.post('/test_admin/admin/admin_views/book/1/', post_data)
        self.assertEqual(response.status_code, 302)  # redirect somewhere

    def testUnicodeDelete(self):
        """
        Ensure that the delete_view handles non-ascii characters
        """
        delete_dict = {'post': 'yes'}
        response = self.client.get('/test_admin/admin/admin_views/book/1/delete/')
        self.assertEqual(response.status_code, 200)
        response = self.client.post('/test_admin/admin/admin_views/book/1/delete/', delete_dict)
        self.assertRedirects(response, '/test_admin/admin/admin_views/book/')


@override_settings(PASSWORD_HASHERS=('django.contrib.auth.hashers.SHA1PasswordHasher',))
class AdminViewListEditable(TestCase):
    urls = "regressiontests.admin_views.urls"
    fixtures = ['admin-views-users.xml', 'admin-views-person.xml']

    def setUp(self):
        self.client.login(username='super', password='secret')

    def tearDown(self):
        self.client.logout()

    def test_inheritance(self):
        Podcast.objects.create(name="This Week in Django",
            release_date=datetime.date.today())
        response = self.client.get('/test_admin/admin/admin_views/podcast/')
        self.assertEqual(response.status_code, 200)

    def test_inheritance_2(self):
        Vodcast.objects.create(name="This Week in Django", released=True)
        response = self.client.get('/test_admin/admin/admin_views/vodcast/')
        self.assertEqual(response.status_code, 200)

    def test_custom_pk(self):
        Language.objects.create(iso='en', name='English', english_name='English')
        response = self.client.get('/test_admin/admin/admin_views/language/')
        self.assertEqual(response.status_code, 200)

    def test_changelist_input_html(self):
        response = self.client.get('/test_admin/admin/admin_views/person/')
        # 2 inputs per object(the field and the hidden id field) = 6
        # 3 management hidden fields = 3
        # 4 action inputs (3 regular checkboxes, 1 checkbox to select all)
        # main form submit button = 1
        # search field and search submit button = 2
        # CSRF field = 1
        # field to track 'select all' across paginated views = 1
        # 6 + 3 + 4 + 1 + 2 + 1 + 1 = 18 inputs
        self.assertContains(response, "<input", count=18)
        # 1 select per object = 3 selects
        self.assertContains(response, "<select", count=4)

    def test_post_messages(self):
        # Ticket 12707: Saving inline editable should not show admin
        # action warnings
        data = {
            "form-TOTAL_FORMS": "3",
            "form-INITIAL_FORMS": "3",
            "form-MAX_NUM_FORMS": "0",

            "form-0-gender": "1",
            "form-0-id": "1",

            "form-1-gender": "2",
            "form-1-id": "2",

            "form-2-alive": "checked",
            "form-2-gender": "1",
            "form-2-id": "3",

            "_save": "Save",
        }
        response = self.client.post('/test_admin/admin/admin_views/person/',
                                    data, follow=True)
        self.assertEqual(len(response.context['messages']), 1)

    def test_post_submission(self):
        data = {
            "form-TOTAL_FORMS": "3",
            "form-INITIAL_FORMS": "3",
            "form-MAX_NUM_FORMS": "0",

            "form-0-gender": "1",
            "form-0-id": "1",

            "form-1-gender": "2",
            "form-1-id": "2",

            "form-2-alive": "checked",
            "form-2-gender": "1",
            "form-2-id": "3",

            "_save": "Save",
        }
        self.client.post('/test_admin/admin/admin_views/person/', data)

        self.assertEqual(Person.objects.get(name="John Mauchly").alive, False)
        self.assertEqual(Person.objects.get(name="Grace Hopper").gender, 2)

        # test a filtered page
        data = {
            "form-TOTAL_FORMS": "2",
            "form-INITIAL_FORMS": "2",
            "form-MAX_NUM_FORMS": "0",

            "form-0-id": "1",
            "form-0-gender": "1",
            "form-0-alive": "checked",

            "form-1-id": "3",
            "form-1-gender": "1",
            "form-1-alive": "checked",

            "_save": "Save",
        }
        self.client.post('/test_admin/admin/admin_views/person/?gender__exact=1', data)

        self.assertEqual(Person.objects.get(name="John Mauchly").alive, True)

        # test a searched page
        data = {
            "form-TOTAL_FORMS": "1",
            "form-INITIAL_FORMS": "1",
            "form-MAX_NUM_FORMS": "0",

            "form-0-id": "1",
            "form-0-gender": "1",

            "_save": "Save",
        }
        self.client.post('/test_admin/admin/admin_views/person/?q=john', data)

        self.assertEqual(Person.objects.get(name="John Mauchly").alive, False)

    def test_non_field_errors(self):
        ''' Ensure that non field errors are displayed for each of the
            forms in the changelist's formset. Refs #13126.
        '''
        fd1 = FoodDelivery.objects.create(reference='123', driver='bill', restaurant='thai')
        fd2 = FoodDelivery.objects.create(reference='456', driver='bill', restaurant='india')
        fd3 = FoodDelivery.objects.create(reference='789', driver='bill', restaurant='pizza')

        data = {
            "form-TOTAL_FORMS": "3",
            "form-INITIAL_FORMS": "3",
            "form-MAX_NUM_FORMS": "0",

            "form-0-id": str(fd1.id),
            "form-0-reference": "123",
            "form-0-driver": "bill",
            "form-0-restaurant": "thai",

            # Same data as above: Forbidden because of unique_together!
            "form-1-id": str(fd2.id),
            "form-1-reference": "456",
            "form-1-driver": "bill",
            "form-1-restaurant": "thai",

            "form-2-id": str(fd3.id),
            "form-2-reference": "789",
            "form-2-driver": "bill",
            "form-2-restaurant": "pizza",

            "_save": "Save",
        }
        response = self.client.post('/test_admin/admin/admin_views/fooddelivery/', data)
        self.assertContains(response, '<tr><td colspan="4"><ul class="errorlist"><li>Food delivery with this Driver and Restaurant already exists.</li></ul></td></tr>', 1, html=True)

        data = {
            "form-TOTAL_FORMS": "3",
            "form-INITIAL_FORMS": "3",
            "form-MAX_NUM_FORMS": "0",

            "form-0-id": str(fd1.id),
            "form-0-reference": "123",
            "form-0-driver": "bill",
            "form-0-restaurant": "thai",

            # Same data as above: Forbidden because of unique_together!
            "form-1-id": str(fd2.id),
            "form-1-reference": "456",
            "form-1-driver": "bill",
            "form-1-restaurant": "thai",

            # Same data also.
            "form-2-id": str(fd3.id),
            "form-2-reference": "789",
            "form-2-driver": "bill",
            "form-2-restaurant": "thai",

            "_save": "Save",
        }
        response = self.client.post('/test_admin/admin/admin_views/fooddelivery/', data)
        self.assertContains(response, '<tr><td colspan="4"><ul class="errorlist"><li>Food delivery with this Driver and Restaurant already exists.</li></ul></td></tr>', 2, html=True)

    def test_non_form_errors(self):
        # test if non-form errors are handled; ticket #12716
        data = {
            "form-TOTAL_FORMS": "1",
            "form-INITIAL_FORMS": "1",
            "form-MAX_NUM_FORMS": "0",

            "form-0-id": "2",
            "form-0-alive": "1",
            "form-0-gender": "2",

            # Ensure that the form processing understands this as a list_editable "Save"
            # and not an action "Go".
            "_save": "Save",
        }
        response = self.client.post('/test_admin/admin/admin_views/person/', data)
        self.assertContains(response, "Grace is not a Zombie")

    def test_non_form_errors_is_errorlist(self):
        # test if non-form errors are correctly handled; ticket #12878
        data = {
            "form-TOTAL_FORMS": "1",
            "form-INITIAL_FORMS": "1",
            "form-MAX_NUM_FORMS": "0",

            "form-0-id": "2",
            "form-0-alive": "1",
            "form-0-gender": "2",

            "_save": "Save",
        }
        response = self.client.post('/test_admin/admin/admin_views/person/', data)
        non_form_errors = response.context['cl'].formset.non_form_errors()
        self.assertTrue(isinstance(non_form_errors, ErrorList))
        self.assertEqual(str(non_form_errors), str(ErrorList(["Grace is not a Zombie"])))

    def test_list_editable_ordering(self):
        collector = Collector.objects.create(id=1, name="Frederick Clegg")

        Category.objects.create(id=1, order=1, collector=collector)
        Category.objects.create(id=2, order=2, collector=collector)
        Category.objects.create(id=3, order=0, collector=collector)
        Category.objects.create(id=4, order=0, collector=collector)

        # NB: The order values must be changed so that the items are reordered.
        data = {
            "form-TOTAL_FORMS": "4",
            "form-INITIAL_FORMS": "4",
            "form-MAX_NUM_FORMS": "0",

            "form-0-order": "14",
            "form-0-id": "1",
            "form-0-collector": "1",

            "form-1-order": "13",
            "form-1-id": "2",
            "form-1-collector": "1",

            "form-2-order": "1",
            "form-2-id": "3",
            "form-2-collector": "1",

            "form-3-order": "0",
            "form-3-id": "4",
            "form-3-collector": "1",

            # Ensure that the form processing understands this as a list_editable "Save"
            # and not an action "Go".
            "_save": "Save",
        }
        response = self.client.post('/test_admin/admin/admin_views/category/', data)
        # Successful post will redirect
        self.assertEqual(response.status_code, 302)

        # Check that the order values have been applied to the right objects
        self.assertEqual(Category.objects.get(id=1).order, 14)
        self.assertEqual(Category.objects.get(id=2).order, 13)
        self.assertEqual(Category.objects.get(id=3).order, 1)
        self.assertEqual(Category.objects.get(id=4).order, 0)

    def test_list_editable_pagination(self):
        """
        Ensure that pagination works for list_editable items.
        Refs #16819.
        """
        UnorderedObject.objects.create(id=1, name='Unordered object #1')
        UnorderedObject.objects.create(id=2, name='Unordered object #2')
        UnorderedObject.objects.create(id=3, name='Unordered object #3')
        response = self.client.get('/test_admin/admin/admin_views/unorderedobject/')
        self.assertContains(response, 'Unordered object #3')
        self.assertContains(response, 'Unordered object #2')
        self.assertNotContains(response, 'Unordered object #1')
        response = self.client.get('/test_admin/admin/admin_views/unorderedobject/?p=1')
        self.assertNotContains(response, 'Unordered object #3')
        self.assertNotContains(response, 'Unordered object #2')
        self.assertContains(response, 'Unordered object #1')

    def test_list_editable_action_submit(self):
        # List editable changes should not be executed if the action "Go" button is
        # used to submit the form.
        data = {
            "form-TOTAL_FORMS": "3",
            "form-INITIAL_FORMS": "3",
            "form-MAX_NUM_FORMS": "0",

            "form-0-gender": "1",
            "form-0-id": "1",

            "form-1-gender": "2",
            "form-1-id": "2",

            "form-2-alive": "checked",
            "form-2-gender": "1",
            "form-2-id": "3",

            "index": "0",
            "_selected_action": ['3'],
            "action": ['', 'delete_selected'],
        }
        self.client.post('/test_admin/admin/admin_views/person/', data)

        self.assertEqual(Person.objects.get(name="John Mauchly").alive, True)
        self.assertEqual(Person.objects.get(name="Grace Hopper").gender, 1)

    def test_list_editable_action_choices(self):
        # List editable changes should be executed if the "Save" button is
        # used to submit the form - any action choices should be ignored.
        data = {
            "form-TOTAL_FORMS": "3",
            "form-INITIAL_FORMS": "3",
            "form-MAX_NUM_FORMS": "0",

            "form-0-gender": "1",
            "form-0-id": "1",

            "form-1-gender": "2",
            "form-1-id": "2",

            "form-2-alive": "checked",
            "form-2-gender": "1",
            "form-2-id": "3",

            "_save": "Save",
            "_selected_action": ['1'],
            "action": ['', 'delete_selected'],
        }
        self.client.post('/test_admin/admin/admin_views/person/', data)

        self.assertEqual(Person.objects.get(name="John Mauchly").alive, False)
        self.assertEqual(Person.objects.get(name="Grace Hopper").gender, 2)

    def test_list_editable_popup(self):
        """
        Fields should not be list-editable in popups.
        """
        response = self.client.get('/test_admin/admin/admin_views/person/')
        self.assertNotEqual(response.context['cl'].list_editable, ())
        response = self.client.get('/test_admin/admin/admin_views/person/?%s' % IS_POPUP_VAR)
        self.assertEqual(response.context['cl'].list_editable, ())

    def test_pk_hidden_fields(self):
        """ Ensure that hidden pk fields aren't displayed in the table body and
            that their corresponding human-readable value is displayed instead.
            Note that the hidden pk fields are in fact be displayed but
            separately (not in the table), and only once.
            Refs #12475.
        """
        story1 = Story.objects.create(title='The adventures of Guido', content='Once upon a time in Djangoland...')
        story2 = Story.objects.create(title='Crouching Tiger, Hidden Python', content='The Python was sneaking into...')
        response = self.client.get('/test_admin/admin/admin_views/story/')
        self.assertContains(response, 'id="id_form-0-id"', 1)  # Only one hidden field, in a separate place than the table.
        self.assertContains(response, 'id="id_form-1-id"', 1)
        self.assertContains(response, '<div class="hiddenfields">\n<input type="hidden" name="form-0-id" value="%d" id="id_form-0-id" /><input type="hidden" name="form-1-id" value="%d" id="id_form-1-id" />\n</div>' % (story2.id, story1.id), html=True)
        self.assertContains(response, '<td>%d</td>' % story1.id, 1)
        self.assertContains(response, '<td>%d</td>' % story2.id, 1)

    def test_pk_hidden_fields_with_list_display_links(self):
        """ Similarly as test_pk_hidden_fields, but when the hidden pk fields are
            referenced in list_display_links.
            Refs #12475.
        """
        story1 = OtherStory.objects.create(title='The adventures of Guido', content='Once upon a time in Djangoland...')
        story2 = OtherStory.objects.create(title='Crouching Tiger, Hidden Python', content='The Python was sneaking into...')
        response = self.client.get('/test_admin/admin/admin_views/otherstory/')
        self.assertContains(response, 'id="id_form-0-id"', 1)  # Only one hidden field, in a separate place than the table.
        self.assertContains(response, 'id="id_form-1-id"', 1)
        self.assertContains(response, '<div class="hiddenfields">\n<input type="hidden" name="form-0-id" value="%d" id="id_form-0-id" /><input type="hidden" name="form-1-id" value="%d" id="id_form-1-id" />\n</div>' % (story2.id, story1.id), html=True)
        self.assertContains(response, '<th><a href="%d/">%d</a></th>' % (story1.id, story1.id), 1)
        self.assertContains(response, '<th><a href="%d/">%d</a></th>' % (story2.id, story2.id), 1)


@override_settings(PASSWORD_HASHERS=('django.contrib.auth.hashers.SHA1PasswordHasher',))
class AdminSearchTest(TestCase):
    urls = "regressiontests.admin_views.urls"
    fixtures = ['admin-views-users', 'multiple-child-classes',
                'admin-views-person']

    def setUp(self):
        self.client.login(username='super', password='secret')

    def tearDown(self):
        self.client.logout()

    def test_search_on_sibling_models(self):
        "Check that a search that mentions sibling models"
        response = self.client.get('/test_admin/admin/admin_views/recommendation/?q=bar')
        # confirm the search returned 1 object
        self.assertContains(response, "\n1 recommendation\n")

    def test_with_fk_to_field(self):
        """Ensure that the to_field GET parameter is preserved when a search
        is performed. Refs #10918.
        """
        from django.contrib.admin.views.main import TO_FIELD_VAR
        response = self.client.get('/test_admin/admin/auth/user/?q=joe&%s=username' % TO_FIELD_VAR)
        self.assertContains(response, "\n1 user\n")
        self.assertContains(response, '<input type="hidden" name="t" value="username"/>', html=True)

    def test_exact_matches(self):
        response = self.client.get('/test_admin/admin/admin_views/recommendation/?q=bar')
        # confirm the search returned one object
        self.assertContains(response, "\n1 recommendation\n")

        response = self.client.get('/test_admin/admin/admin_views/recommendation/?q=ba')
        # confirm the search returned zero objects
        self.assertContains(response, "\n0 recommendations\n")

    def test_beginning_matches(self):
        response = self.client.get('/test_admin/admin/admin_views/person/?q=Gui')
        # confirm the search returned one object
        self.assertContains(response, "\n1 person\n")
        self.assertContains(response, "Guido")

        response = self.client.get('/test_admin/admin/admin_views/person/?q=uido')
        # confirm the search returned zero objects
        self.assertContains(response, "\n0 persons\n")
        self.assertNotContains(response, "Guido")


@override_settings(PASSWORD_HASHERS=('django.contrib.auth.hashers.SHA1PasswordHasher',))
class AdminInheritedInlinesTest(TestCase):
    urls = "regressiontests.admin_views.urls"
    fixtures = ['admin-views-users.xml']

    def setUp(self):
        self.client.login(username='super', password='secret')

    def tearDown(self):
        self.client.logout()

    def testInline(self):
        "Ensure that inline models which inherit from a common parent are correctly handled by admin."

        foo_user = "foo username"
        bar_user = "bar username"

        name_re = re.compile(b'name="(.*?)"')

        # test the add case
        response = self.client.get('/test_admin/admin/admin_views/persona/add/')
        names = name_re.findall(response.content)
        # make sure we have no duplicate HTML names
        self.assertEqual(len(names), len(set(names)))

        # test the add case
        post_data = {
            "name": "Test Name",
            # inline data
            "accounts-TOTAL_FORMS": "1",
            "accounts-INITIAL_FORMS": "0",
            "accounts-MAX_NUM_FORMS": "0",
            "accounts-0-username": foo_user,
            "accounts-2-TOTAL_FORMS": "1",
            "accounts-2-INITIAL_FORMS": "0",
            "accounts-2-MAX_NUM_FORMS": "0",
            "accounts-2-0-username": bar_user,
        }

        response = self.client.post('/test_admin/admin/admin_views/persona/add/', post_data)
        self.assertEqual(response.status_code, 302)  # redirect somewhere
        self.assertEqual(Persona.objects.count(), 1)
        self.assertEqual(FooAccount.objects.count(), 1)
        self.assertEqual(BarAccount.objects.count(), 1)
        self.assertEqual(FooAccount.objects.all()[0].username, foo_user)
        self.assertEqual(BarAccount.objects.all()[0].username, bar_user)
        self.assertEqual(Persona.objects.all()[0].accounts.count(), 2)

        persona_id = Persona.objects.all()[0].id
        foo_id = FooAccount.objects.all()[0].id
        bar_id = BarAccount.objects.all()[0].id

        # test the edit case

        response = self.client.get('/test_admin/admin/admin_views/persona/%d/' % persona_id)
        names = name_re.findall(response.content)
        # make sure we have no duplicate HTML names
        self.assertEqual(len(names), len(set(names)))

        post_data = {
            "name": "Test Name",

            "accounts-TOTAL_FORMS": "2",
            "accounts-INITIAL_FORMS": "1",
            "accounts-MAX_NUM_FORMS": "0",

            "accounts-0-username": "%s-1" % foo_user,
            "accounts-0-account_ptr": str(foo_id),
            "accounts-0-persona": str(persona_id),

            "accounts-2-TOTAL_FORMS": "2",
            "accounts-2-INITIAL_FORMS": "1",
            "accounts-2-MAX_NUM_FORMS": "0",

            "accounts-2-0-username": "%s-1" % bar_user,
            "accounts-2-0-account_ptr": str(bar_id),
            "accounts-2-0-persona": str(persona_id),
        }
        response = self.client.post('/test_admin/admin/admin_views/persona/%d/' % persona_id, post_data)
        self.assertEqual(response.status_code, 302)
        self.assertEqual(Persona.objects.count(), 1)
        self.assertEqual(FooAccount.objects.count(), 1)
        self.assertEqual(BarAccount.objects.count(), 1)
        self.assertEqual(FooAccount.objects.all()[0].username, "%s-1" % foo_user)
        self.assertEqual(BarAccount.objects.all()[0].username, "%s-1" % bar_user)
        self.assertEqual(Persona.objects.all()[0].accounts.count(), 2)


@override_settings(PASSWORD_HASHERS=('django.contrib.auth.hashers.SHA1PasswordHasher',))
class AdminActionsTest(TestCase):
    urls = "regressiontests.admin_views.urls"
    fixtures = ['admin-views-users.xml', 'admin-views-actions.xml']

    def setUp(self):
        self.client.login(username='super', password='secret')

    def tearDown(self):
        self.client.logout()

    def test_model_admin_custom_action(self):
        "Tests a custom action defined in a ModelAdmin method"
        action_data = {
            ACTION_CHECKBOX_NAME: [1],
            'action': 'mail_admin',
            'index': 0,
        }
        response = self.client.post('/test_admin/admin/admin_views/subscriber/', action_data)
        self.assertEqual(len(mail.outbox), 1)
        self.assertEqual(mail.outbox[0].subject, 'Greetings from a ModelAdmin action')

    def test_model_admin_default_delete_action(self):
        "Tests the default delete action defined as a ModelAdmin method"
        action_data = {
            ACTION_CHECKBOX_NAME: [1, 2],
            'action': 'delete_selected',
            'index': 0,
        }
        delete_confirmation_data = {
            ACTION_CHECKBOX_NAME: [1, 2],
            'action': 'delete_selected',
            'post': 'yes',
        }
        confirmation = self.client.post('/test_admin/admin/admin_views/subscriber/', action_data)
        self.assertIsInstance(confirmation, TemplateResponse)
        self.assertContains(confirmation, "Are you sure you want to delete the selected subscribers?")
        self.assertContains(confirmation, ACTION_CHECKBOX_NAME, count=2)
        response = self.client.post('/test_admin/admin/admin_views/subscriber/', delete_confirmation_data)
        self.assertEqual(Subscriber.objects.count(), 0)

    def test_non_localized_pk(self):
        """If USE_THOUSAND_SEPARATOR is set, make sure that the ids for
        the objects selected for deletion are rendered without separators.
        Refs #14895.
        """
        self.old_USE_THOUSAND_SEPARATOR = settings.USE_THOUSAND_SEPARATOR
        self.old_USE_L10N = settings.USE_L10N
        settings.USE_THOUSAND_SEPARATOR = True
        settings.USE_L10N = True
        subscriber = Subscriber.objects.get(id=1)
        subscriber.id = 9999
        subscriber.save()
        action_data = {
            ACTION_CHECKBOX_NAME: [9999, 2],
            'action': 'delete_selected',
            'index': 0,
        }
        response = self.client.post('/test_admin/admin/admin_views/subscriber/', action_data)
        self.assertTemplateUsed(response, 'admin/delete_selected_confirmation.html')
        self.assertContains(response, 'value="9999"')  # Instead of 9,999
        self.assertContains(response, 'value="2"')
        settings.USE_THOUSAND_SEPARATOR = self.old_USE_THOUSAND_SEPARATOR
        settings.USE_L10N = self.old_USE_L10N

    def test_model_admin_default_delete_action_protected(self):
        """
        Tests the default delete action defined as a ModelAdmin method in the
        case where some related objects are protected from deletion.
        """
        q1 = Question.objects.create(question="Why?")
        a1 = Answer.objects.create(question=q1, answer="Because.")
        a2 = Answer.objects.create(question=q1, answer="Yes.")
        q2 = Question.objects.create(question="Wherefore?")

        action_data = {
            ACTION_CHECKBOX_NAME: [q1.pk, q2.pk],
            'action': 'delete_selected',
            'index': 0,
        }

        response = self.client.post("/test_admin/admin/admin_views/question/", action_data)

        self.assertContains(response, "would require deleting the following protected related objects")
        self.assertContains(response, '<li>Answer: <a href="/test_admin/admin/admin_views/answer/%s/">Because.</a></li>' % a1.pk, html=True)
        self.assertContains(response, '<li>Answer: <a href="/test_admin/admin/admin_views/answer/%s/">Yes.</a></li>' % a2.pk, html=True)

    def test_custom_function_mail_action(self):
        "Tests a custom action defined in a function"
        action_data = {
            ACTION_CHECKBOX_NAME: [1],
            'action': 'external_mail',
            'index': 0,
        }
        response = self.client.post('/test_admin/admin/admin_views/externalsubscriber/', action_data)
        self.assertEqual(len(mail.outbox), 1)
        self.assertEqual(mail.outbox[0].subject, 'Greetings from a function action')

    def test_custom_function_action_with_redirect(self):
        "Tests a custom action defined in a function"
        action_data = {
            ACTION_CHECKBOX_NAME: [1],
            'action': 'redirect_to',
            'index': 0,
        }
        response = self.client.post('/test_admin/admin/admin_views/externalsubscriber/', action_data)
        self.assertEqual(response.status_code, 302)

    def test_default_redirect(self):
        """
        Test that actions which don't return an HttpResponse are redirected to
        the same page, retaining the querystring (which may contain changelist
        information).
        """
        action_data = {
            ACTION_CHECKBOX_NAME: [1],
            'action': 'external_mail',
            'index': 0,
        }
        url = '/test_admin/admin/admin_views/externalsubscriber/?o=1'
        response = self.client.post(url, action_data)
        self.assertRedirects(response, url)

    def test_actions_ordering(self):
        """
        Ensure that actions are ordered as expected.
        Refs #15964.
        """
        response = self.client.get('/test_admin/admin/admin_views/externalsubscriber/')
        self.assertContains(response, '''<label>Action: <select name="action">
<option value="" selected="selected">---------</option>
<option value="delete_selected">Delete selected external subscribers</option>
<option value="redirect_to">Redirect to (Awesome action)</option>
<option value="external_mail">External mail (Another awesome action)</option>
</select>''', html=True)

    def test_model_without_action(self):
        "Tests a ModelAdmin without any action"
        response = self.client.get('/test_admin/admin/admin_views/oldsubscriber/')
        self.assertEqual(response.context["action_form"], None)
        self.assertNotContains(response, '<input type="checkbox" class="action-select"',
            msg_prefix="Found an unexpected action toggle checkboxbox in response")
        self.assertNotContains(response, '<input type="checkbox" class="action-select"')

    def test_model_without_action_still_has_jquery(self):
        "Tests that a ModelAdmin without any actions still gets jQuery included in page"
        response = self.client.get('/test_admin/admin/admin_views/oldsubscriber/')
        self.assertEqual(response.context["action_form"], None)
        self.assertContains(response, 'jquery.min.js',
            msg_prefix="jQuery missing from admin pages for model with no admin actions"
        )

    def test_action_column_class(self):
        "Tests that the checkbox column class is present in the response"
        response = self.client.get('/test_admin/admin/admin_views/subscriber/')
        self.assertNotEqual(response.context["action_form"], None)
        self.assertContains(response, 'action-checkbox-column')

    def test_multiple_actions_form(self):
        """
        Test that actions come from the form whose submit button was pressed (#10618).
        """
        action_data = {
            ACTION_CHECKBOX_NAME: [1],
            # Two different actions selected on the two forms...
            'action': ['external_mail', 'delete_selected'],
            # ...but we clicked "go" on the top form.
            'index': 0
        }
        response = self.client.post('/test_admin/admin/admin_views/externalsubscriber/', action_data)

        # Send mail, don't delete.
        self.assertEqual(len(mail.outbox), 1)
        self.assertEqual(mail.outbox[0].subject, 'Greetings from a function action')

    def test_user_message_on_none_selected(self):
        """
        User should see a warning when 'Go' is pressed and no items are selected.
        """
        action_data = {
            ACTION_CHECKBOX_NAME: [],
            'action': 'delete_selected',
            'index': 0,
        }
        response = self.client.post('/test_admin/admin/admin_views/subscriber/', action_data)
        msg = """Items must be selected in order to perform actions on them. No items have been changed."""
        self.assertContains(response, msg)
        self.assertEqual(Subscriber.objects.count(), 2)

    def test_user_message_on_no_action(self):
        """
        User should see a warning when 'Go' is pressed and no action is selected.
        """
        action_data = {
            ACTION_CHECKBOX_NAME: [1, 2],
            'action': '',
            'index': 0,
        }
        response = self.client.post('/test_admin/admin/admin_views/subscriber/', action_data)
        msg = """No action selected."""
        self.assertContains(response, msg)
        self.assertEqual(Subscriber.objects.count(), 2)

    def test_selection_counter(self):
        """
        Check if the selection counter is there.
        """
        response = self.client.get('/test_admin/admin/admin_views/subscriber/')
        self.assertContains(response, '0 of 2 selected')

    def test_popup_actions(self):
        """ Actions should not be shown in popups. """
        response = self.client.get('/test_admin/admin/admin_views/subscriber/')
        self.assertNotEqual(response.context["action_form"], None)
        response = self.client.get(
            '/test_admin/admin/admin_views/subscriber/?%s' % IS_POPUP_VAR)
        self.assertEqual(response.context["action_form"], None)


@override_settings(PASSWORD_HASHERS=('django.contrib.auth.hashers.SHA1PasswordHasher',))
class TestCustomChangeList(TestCase):
    urls = "regressiontests.admin_views.urls"
    fixtures = ['admin-views-users.xml']
    urlbit = 'admin'

    def setUp(self):
        result = self.client.login(username='super', password='secret')
        self.assertEqual(result, True)

    def tearDown(self):
        self.client.logout()

    def test_custom_changelist(self):
        """
        Validate that a custom ChangeList class can be used (#9749)
        """
        # Insert some data
        post_data = {"name": "First Gadget"}
        response = self.client.post('/test_admin/%s/admin_views/gadget/add/' % self.urlbit, post_data)
        self.assertEqual(response.status_code, 302)  # redirect somewhere
        # Hit the page once to get messages out of the queue message list
        response = self.client.get('/test_admin/%s/admin_views/gadget/' % self.urlbit)
        # Ensure that that data is still not visible on the page
        response = self.client.get('/test_admin/%s/admin_views/gadget/' % self.urlbit)
        self.assertEqual(response.status_code, 200)
        self.assertNotContains(response, 'First Gadget')


@override_settings(PASSWORD_HASHERS=('django.contrib.auth.hashers.SHA1PasswordHasher',))
class TestInlineNotEditable(TestCase):
    urls = "regressiontests.admin_views.urls"
    fixtures = ['admin-views-users.xml']

    def setUp(self):
        result = self.client.login(username='super', password='secret')
        self.assertEqual(result, True)

    def tearDown(self):
        self.client.logout()

    def test(self):
        """
        InlineModelAdmin broken?
        """
        response = self.client.get('/test_admin/admin/admin_views/parent/add/')
        self.assertEqual(response.status_code, 200)


@override_settings(PASSWORD_HASHERS=('django.contrib.auth.hashers.SHA1PasswordHasher',))
class AdminCustomQuerysetTest(TestCase):
    urls = "regressiontests.admin_views.urls"
    fixtures = ['admin-views-users.xml']

    def setUp(self):
        self.client.login(username='super', password='secret')
        self.pks = [EmptyModel.objects.create().id for i in range(3)]

    def test_changelist_view(self):
        response = self.client.get('/test_admin/admin/admin_views/emptymodel/')
        for i in self.pks:
            if i > 1:
                self.assertContains(response, 'Primary key = %s' % i)
            else:
                self.assertNotContains(response, 'Primary key = %s' % i)

    def test_change_view(self):
        for i in self.pks:
            response = self.client.get('/test_admin/admin/admin_views/emptymodel/%s/' % i)
            if i > 1:
                self.assertEqual(response.status_code, 200)
            else:
                self.assertEqual(response.status_code, 404)

    def test_add_model_modeladmin_only_qs(self):
        # only() is used in ModelAdmin.queryset()
        p = Paper.objects.create(title="My Paper Title")
        self.assertEqual(Paper.objects.count(), 1)
        response = self.client.get('/test_admin/admin/admin_views/paper/%s/' % p.pk)
        self.assertEqual(response.status_code, 200)
        post_data = {
            "title": "My Modified Paper Title",
            "_save": "Save",
        }
        response = self.client.post('/test_admin/admin/admin_views/paper/%s/' % p.pk,
                post_data, follow=True)
        self.assertEqual(response.status_code, 200)
        # Message should contain non-ugly model name. Instance representation is set by six.text_type() (ugly)
        self.assertContains(response, '<li class="info">The paper &quot;Paper_Deferred_author object&quot; was changed successfully.</li>', html=True)

        # defer() is used in ModelAdmin.queryset()
        cl = CoverLetter.objects.create(author="John Doe")
        self.assertEqual(CoverLetter.objects.count(), 1)
        response = self.client.get('/test_admin/admin/admin_views/coverletter/%s/' % cl.pk)
        self.assertEqual(response.status_code, 200)
        post_data = {
            "author": "John Doe II",
            "_save": "Save",
        }
        response = self.client.post('/test_admin/admin/admin_views/coverletter/%s/' % cl.pk,
                post_data, follow=True)
        self.assertEqual(response.status_code, 200)
        # Message should contain non-ugly model name. Instance representation is set by model's __unicode__()
        self.assertContains(response, '<li class="info">The cover letter &quot;John Doe II&quot; was changed successfully.</li>', html=True)


@override_settings(PASSWORD_HASHERS=('django.contrib.auth.hashers.SHA1PasswordHasher',))
class AdminInlineFileUploadTest(TestCase):
    urls = "regressiontests.admin_views.urls"
    fixtures = ['admin-views-users.xml', 'admin-views-actions.xml']
    urlbit = 'admin'

    def setUp(self):
        self.client.login(username='super', password='secret')

        # Set up test Picture and Gallery.
        # These must be set up here instead of in fixtures in order to allow Picture
        # to use a NamedTemporaryFile.
        tdir = tempfile.gettempdir()
        file1 = tempfile.NamedTemporaryFile(suffix=".file1", dir=tdir)
        file1.write(b'a' * (2 ** 21))
        filename = file1.name
        file1.close()
        self.gallery = Gallery(name="Test Gallery")
        self.gallery.save()
        self.picture = Picture(name="Test Picture", image=filename, gallery=self.gallery)
        self.picture.save()

    def tearDown(self):
        self.client.logout()

    def test_inline_file_upload_edit_validation_error_post(self):
        """
        Test that inline file uploads correctly display prior data (#10002).
        """
        post_data = {
            "name": "Test Gallery",
            "pictures-TOTAL_FORMS": "2",
            "pictures-INITIAL_FORMS": "1",
            "pictures-MAX_NUM_FORMS": "0",
            "pictures-0-id": six.text_type(self.picture.id),
            "pictures-0-gallery": six.text_type(self.gallery.id),
            "pictures-0-name": "Test Picture",
            "pictures-0-image": "",
            "pictures-1-id": "",
            "pictures-1-gallery": str(self.gallery.id),
            "pictures-1-name": "Test Picture 2",
            "pictures-1-image": "",
        }
        response = self.client.post('/test_admin/%s/admin_views/gallery/%d/' % (self.urlbit, self.gallery.id), post_data)
        self.assertTrue(response._container[0].find("Currently:") > -1)


@override_settings(PASSWORD_HASHERS=('django.contrib.auth.hashers.SHA1PasswordHasher',))
class AdminInlineTests(TestCase):
    urls = "regressiontests.admin_views.urls"
    fixtures = ['admin-views-users.xml']

    def setUp(self):
        self.post_data = {
            "name": "Test Name",

            "widget_set-TOTAL_FORMS": "3",
            "widget_set-INITIAL_FORMS": "0",
            "widget_set-MAX_NUM_FORMS": "0",
            "widget_set-0-id": "",
            "widget_set-0-owner": "1",
            "widget_set-0-name": "",
            "widget_set-1-id": "",
            "widget_set-1-owner": "1",
            "widget_set-1-name": "",
            "widget_set-2-id": "",
            "widget_set-2-owner": "1",
            "widget_set-2-name": "",

            "doohickey_set-TOTAL_FORMS": "3",
            "doohickey_set-INITIAL_FORMS": "0",
            "doohickey_set-MAX_NUM_FORMS": "0",
            "doohickey_set-0-owner": "1",
            "doohickey_set-0-code": "",
            "doohickey_set-0-name": "",
            "doohickey_set-1-owner": "1",
            "doohickey_set-1-code": "",
            "doohickey_set-1-name": "",
            "doohickey_set-2-owner": "1",
            "doohickey_set-2-code": "",
            "doohickey_set-2-name": "",

            "grommet_set-TOTAL_FORMS": "3",
            "grommet_set-INITIAL_FORMS": "0",
            "grommet_set-MAX_NUM_FORMS": "0",
            "grommet_set-0-code": "",
            "grommet_set-0-owner": "1",
            "grommet_set-0-name": "",
            "grommet_set-1-code": "",
            "grommet_set-1-owner": "1",
            "grommet_set-1-name": "",
            "grommet_set-2-code": "",
            "grommet_set-2-owner": "1",
            "grommet_set-2-name": "",

            "whatsit_set-TOTAL_FORMS": "3",
            "whatsit_set-INITIAL_FORMS": "0",
            "whatsit_set-MAX_NUM_FORMS": "0",
            "whatsit_set-0-owner": "1",
            "whatsit_set-0-index": "",
            "whatsit_set-0-name": "",
            "whatsit_set-1-owner": "1",
            "whatsit_set-1-index": "",
            "whatsit_set-1-name": "",
            "whatsit_set-2-owner": "1",
            "whatsit_set-2-index": "",
            "whatsit_set-2-name": "",

            "fancydoodad_set-TOTAL_FORMS": "3",
            "fancydoodad_set-INITIAL_FORMS": "0",
            "fancydoodad_set-MAX_NUM_FORMS": "0",
            "fancydoodad_set-0-doodad_ptr": "",
            "fancydoodad_set-0-owner": "1",
            "fancydoodad_set-0-name": "",
            "fancydoodad_set-0-expensive": "on",
            "fancydoodad_set-1-doodad_ptr": "",
            "fancydoodad_set-1-owner": "1",
            "fancydoodad_set-1-name": "",
            "fancydoodad_set-1-expensive": "on",
            "fancydoodad_set-2-doodad_ptr": "",
            "fancydoodad_set-2-owner": "1",
            "fancydoodad_set-2-name": "",
            "fancydoodad_set-2-expensive": "on",

            "category_set-TOTAL_FORMS": "3",
            "category_set-INITIAL_FORMS": "0",
            "category_set-MAX_NUM_FORMS": "0",
            "category_set-0-order": "",
            "category_set-0-id": "",
            "category_set-0-collector": "1",
            "category_set-1-order": "",
            "category_set-1-id": "",
            "category_set-1-collector": "1",
            "category_set-2-order": "",
            "category_set-2-id": "",
            "category_set-2-collector": "1",
        }

        result = self.client.login(username='super', password='secret')
        self.assertEqual(result, True)
        self.collector = Collector(pk=1, name='John Fowles')
        self.collector.save()

    def tearDown(self):
        self.client.logout()

    def test_simple_inline(self):
        "A simple model can be saved as inlines"
        # First add a new inline
        self.post_data['widget_set-0-name'] = "Widget 1"
        collector_url = '/test_admin/admin/admin_views/collector/%d/' % self.collector.pk
        response = self.client.post(collector_url, self.post_data)
        self.assertEqual(response.status_code, 302)
        self.assertEqual(Widget.objects.count(), 1)
        self.assertEqual(Widget.objects.all()[0].name, "Widget 1")
        widget_id = Widget.objects.all()[0].id

        # Check that the PK link exists on the rendered form
        response = self.client.get(collector_url)
        self.assertContains(response, 'name="widget_set-0-id"')

        # Now resave that inline
        self.post_data['widget_set-INITIAL_FORMS'] = "1"
        self.post_data['widget_set-0-id'] = str(widget_id)
        self.post_data['widget_set-0-name'] = "Widget 1"
        response = self.client.post(collector_url, self.post_data)
        self.assertEqual(response.status_code, 302)
        self.assertEqual(Widget.objects.count(), 1)
        self.assertEqual(Widget.objects.all()[0].name, "Widget 1")

        # Now modify that inline
        self.post_data['widget_set-INITIAL_FORMS'] = "1"
        self.post_data['widget_set-0-id'] = str(widget_id)
        self.post_data['widget_set-0-name'] = "Widget 1 Updated"
        response = self.client.post(collector_url, self.post_data)
        self.assertEqual(response.status_code, 302)
        self.assertEqual(Widget.objects.count(), 1)
        self.assertEqual(Widget.objects.all()[0].name, "Widget 1 Updated")

    def test_explicit_autofield_inline(self):
        "A model with an explicit autofield primary key can be saved as inlines. Regression for #8093"
        # First add a new inline
        self.post_data['grommet_set-0-name'] = "Grommet 1"
        collector_url = '/test_admin/admin/admin_views/collector/%d/' % self.collector.pk
        response = self.client.post(collector_url, self.post_data)
        self.assertEqual(response.status_code, 302)
        self.assertEqual(Grommet.objects.count(), 1)
        self.assertEqual(Grommet.objects.all()[0].name, "Grommet 1")

        # Check that the PK link exists on the rendered form
        response = self.client.get(collector_url)
        self.assertContains(response, 'name="grommet_set-0-code"')

        # Now resave that inline
        self.post_data['grommet_set-INITIAL_FORMS'] = "1"
        self.post_data['grommet_set-0-code'] = str(Grommet.objects.all()[0].code)
        self.post_data['grommet_set-0-name'] = "Grommet 1"
        response = self.client.post(collector_url, self.post_data)
        self.assertEqual(response.status_code, 302)
        self.assertEqual(Grommet.objects.count(), 1)
        self.assertEqual(Grommet.objects.all()[0].name, "Grommet 1")

        # Now modify that inline
        self.post_data['grommet_set-INITIAL_FORMS'] = "1"
        self.post_data['grommet_set-0-code'] = str(Grommet.objects.all()[0].code)
        self.post_data['grommet_set-0-name'] = "Grommet 1 Updated"
        response = self.client.post(collector_url, self.post_data)
        self.assertEqual(response.status_code, 302)
        self.assertEqual(Grommet.objects.count(), 1)
        self.assertEqual(Grommet.objects.all()[0].name, "Grommet 1 Updated")

    def test_char_pk_inline(self):
        "A model with a character PK can be saved as inlines. Regression for #10992"
        # First add a new inline
        self.post_data['doohickey_set-0-code'] = "DH1"
        self.post_data['doohickey_set-0-name'] = "Doohickey 1"
        collector_url = '/test_admin/admin/admin_views/collector/%d/' % self.collector.pk
        response = self.client.post(collector_url, self.post_data)
        self.assertEqual(response.status_code, 302)
        self.assertEqual(DooHickey.objects.count(), 1)
        self.assertEqual(DooHickey.objects.all()[0].name, "Doohickey 1")

        # Check that the PK link exists on the rendered form
        response = self.client.get(collector_url)
        self.assertContains(response, 'name="doohickey_set-0-code"')

        # Now resave that inline
        self.post_data['doohickey_set-INITIAL_FORMS'] = "1"
        self.post_data['doohickey_set-0-code'] = "DH1"
        self.post_data['doohickey_set-0-name'] = "Doohickey 1"
        response = self.client.post(collector_url, self.post_data)
        self.assertEqual(response.status_code, 302)
        self.assertEqual(DooHickey.objects.count(), 1)
        self.assertEqual(DooHickey.objects.all()[0].name, "Doohickey 1")

        # Now modify that inline
        self.post_data['doohickey_set-INITIAL_FORMS'] = "1"
        self.post_data['doohickey_set-0-code'] = "DH1"
        self.post_data['doohickey_set-0-name'] = "Doohickey 1 Updated"
        response = self.client.post(collector_url, self.post_data)
        self.assertEqual(response.status_code, 302)
        self.assertEqual(DooHickey.objects.count(), 1)
        self.assertEqual(DooHickey.objects.all()[0].name, "Doohickey 1 Updated")

    def test_integer_pk_inline(self):
        "A model with an integer PK can be saved as inlines. Regression for #10992"
        # First add a new inline
        self.post_data['whatsit_set-0-index'] = "42"
        self.post_data['whatsit_set-0-name'] = "Whatsit 1"
        response = self.client.post('/test_admin/admin/admin_views/collector/1/', self.post_data)
        self.assertEqual(response.status_code, 302)
        self.assertEqual(Whatsit.objects.count(), 1)
        self.assertEqual(Whatsit.objects.all()[0].name, "Whatsit 1")

        # Check that the PK link exists on the rendered form
        response = self.client.get('/test_admin/admin/admin_views/collector/1/')
        self.assertContains(response, 'name="whatsit_set-0-index"')

        # Now resave that inline
        self.post_data['whatsit_set-INITIAL_FORMS'] = "1"
        self.post_data['whatsit_set-0-index'] = "42"
        self.post_data['whatsit_set-0-name'] = "Whatsit 1"
        response = self.client.post('/test_admin/admin/admin_views/collector/1/', self.post_data)
        self.assertEqual(response.status_code, 302)
        self.assertEqual(Whatsit.objects.count(), 1)
        self.assertEqual(Whatsit.objects.all()[0].name, "Whatsit 1")

        # Now modify that inline
        self.post_data['whatsit_set-INITIAL_FORMS'] = "1"
        self.post_data['whatsit_set-0-index'] = "42"
        self.post_data['whatsit_set-0-name'] = "Whatsit 1 Updated"
        response = self.client.post('/test_admin/admin/admin_views/collector/1/', self.post_data)
        self.assertEqual(response.status_code, 302)
        self.assertEqual(Whatsit.objects.count(), 1)
        self.assertEqual(Whatsit.objects.all()[0].name, "Whatsit 1 Updated")

    def test_inherited_inline(self):
        "An inherited model can be saved as inlines. Regression for #11042"
        # First add a new inline
        self.post_data['fancydoodad_set-0-name'] = "Fancy Doodad 1"
        collector_url = '/test_admin/admin/admin_views/collector/%d/' % self.collector.pk
        response = self.client.post(collector_url, self.post_data)
        self.assertEqual(response.status_code, 302)
        self.assertEqual(FancyDoodad.objects.count(), 1)
        self.assertEqual(FancyDoodad.objects.all()[0].name, "Fancy Doodad 1")
        doodad_pk = FancyDoodad.objects.all()[0].pk

        # Check that the PK link exists on the rendered form
        response = self.client.get(collector_url)
        self.assertContains(response, 'name="fancydoodad_set-0-doodad_ptr"')

        # Now resave that inline
        self.post_data['fancydoodad_set-INITIAL_FORMS'] = "1"
        self.post_data['fancydoodad_set-0-doodad_ptr'] = str(doodad_pk)
        self.post_data['fancydoodad_set-0-name'] = "Fancy Doodad 1"
        response = self.client.post(collector_url, self.post_data)
        self.assertEqual(response.status_code, 302)
        self.assertEqual(FancyDoodad.objects.count(), 1)
        self.assertEqual(FancyDoodad.objects.all()[0].name, "Fancy Doodad 1")

        # Now modify that inline
        self.post_data['fancydoodad_set-INITIAL_FORMS'] = "1"
        self.post_data['fancydoodad_set-0-doodad_ptr'] = str(doodad_pk)
        self.post_data['fancydoodad_set-0-name'] = "Fancy Doodad 1 Updated"
        response = self.client.post(collector_url, self.post_data)
        self.assertEqual(response.status_code, 302)
        self.assertEqual(FancyDoodad.objects.count(), 1)
        self.assertEqual(FancyDoodad.objects.all()[0].name, "Fancy Doodad 1 Updated")

    def test_ordered_inline(self):
        """Check that an inline with an editable ordering fields is
        updated correctly. Regression for #10922"""
        # Create some objects with an initial ordering
        Category.objects.create(id=1, order=1, collector=self.collector)
        Category.objects.create(id=2, order=2, collector=self.collector)
        Category.objects.create(id=3, order=0, collector=self.collector)
        Category.objects.create(id=4, order=0, collector=self.collector)

        # NB: The order values must be changed so that the items are reordered.
        self.post_data.update({
            "name": "Frederick Clegg",

            "category_set-TOTAL_FORMS": "7",
            "category_set-INITIAL_FORMS": "4",
            "category_set-MAX_NUM_FORMS": "0",

            "category_set-0-order": "14",
            "category_set-0-id": "1",
            "category_set-0-collector": "1",

            "category_set-1-order": "13",
            "category_set-1-id": "2",
            "category_set-1-collector": "1",

            "category_set-2-order": "1",
            "category_set-2-id": "3",
            "category_set-2-collector": "1",

            "category_set-3-order": "0",
            "category_set-3-id": "4",
            "category_set-3-collector": "1",

            "category_set-4-order": "",
            "category_set-4-id": "",
            "category_set-4-collector": "1",

            "category_set-5-order": "",
            "category_set-5-id": "",
            "category_set-5-collector": "1",

            "category_set-6-order": "",
            "category_set-6-id": "",
            "category_set-6-collector": "1",
        })
        response = self.client.post('/test_admin/admin/admin_views/collector/1/', self.post_data)
        # Successful post will redirect
        self.assertEqual(response.status_code, 302)

        # Check that the order values have been applied to the right objects
        self.assertEqual(self.collector.category_set.count(), 4)
        self.assertEqual(Category.objects.get(id=1).order, 14)
        self.assertEqual(Category.objects.get(id=2).order, 13)
        self.assertEqual(Category.objects.get(id=3).order, 1)
        self.assertEqual(Category.objects.get(id=4).order, 0)


@override_settings(PASSWORD_HASHERS=('django.contrib.auth.hashers.SHA1PasswordHasher',))
class NeverCacheTests(TestCase):
    urls = "regressiontests.admin_views.urls"
    fixtures = ['admin-views-users.xml', 'admin-views-colors.xml', 'admin-views-fabrics.xml']

    def setUp(self):
        self.client.login(username='super', password='secret')

    def tearDown(self):
        self.client.logout()

    def testAdminIndex(self):
        "Check the never-cache status of the main index"
        response = self.client.get('/test_admin/admin/')
        self.assertEqual(get_max_age(response), 0)

    def testAppIndex(self):
        "Check the never-cache status of an application index"
        response = self.client.get('/test_admin/admin/admin_views/')
        self.assertEqual(get_max_age(response), 0)

    def testModelIndex(self):
        "Check the never-cache status of a model index"
        response = self.client.get('/test_admin/admin/admin_views/fabric/')
        self.assertEqual(get_max_age(response), 0)

    def testModelAdd(self):
        "Check the never-cache status of a model add page"
        response = self.client.get('/test_admin/admin/admin_views/fabric/add/')
        self.assertEqual(get_max_age(response), 0)

    def testModelView(self):
        "Check the never-cache status of a model edit page"
        response = self.client.get('/test_admin/admin/admin_views/section/1/')
        self.assertEqual(get_max_age(response), 0)

    def testModelHistory(self):
        "Check the never-cache status of a model history page"
        response = self.client.get('/test_admin/admin/admin_views/section/1/history/')
        self.assertEqual(get_max_age(response), 0)

    def testModelDelete(self):
        "Check the never-cache status of a model delete page"
        response = self.client.get('/test_admin/admin/admin_views/section/1/delete/')
        self.assertEqual(get_max_age(response), 0)

    def testLogin(self):
        "Check the never-cache status of login views"
        self.client.logout()
        response = self.client.get('/test_admin/admin/')
        self.assertEqual(get_max_age(response), 0)

    def testLogout(self):
        "Check the never-cache status of logout view"
        response = self.client.get('/test_admin/admin/logout/')
        self.assertEqual(get_max_age(response), 0)

    def testPasswordChange(self):
        "Check the never-cache status of the password change view"
        self.client.logout()
        response = self.client.get('/test_admin/password_change/')
        self.assertEqual(get_max_age(response), None)

    def testPasswordChangeDone(self):
        "Check the never-cache status of the password change done view"
        response = self.client.get('/test_admin/admin/password_change/done/')
        self.assertEqual(get_max_age(response), None)

    def testJsi18n(self):
        "Check the never-cache status of the JavaScript i18n view"
        response = self.client.get('/test_admin/admin/jsi18n/')
        self.assertEqual(get_max_age(response), None)


@override_settings(PASSWORD_HASHERS=('django.contrib.auth.hashers.SHA1PasswordHasher',))
class PrePopulatedTest(TestCase):
    urls = "regressiontests.admin_views.urls"
    fixtures = ['admin-views-users.xml']

    def setUp(self):
        self.client.login(username='super', password='secret')

    def tearDown(self):
        self.client.logout()

    def test_prepopulated_on(self):
        response = self.client.get('/test_admin/admin/admin_views/prepopulatedpost/add/')
        self.assertEqual(response.status_code, 200)
        self.assertContains(response, "id: '#id_slug',")
        self.assertContains(response, "field['dependency_ids'].push('#id_title');")
        self.assertContains(response, "id: '#id_prepopulatedsubpost_set-0-subslug',")

    def test_prepopulated_off(self):
        response = self.client.get('/test_admin/admin/admin_views/prepopulatedpost/1/')
        self.assertEqual(response.status_code, 200)
        self.assertContains(response, "A Long Title")
        self.assertNotContains(response, "id: '#id_slug'")
        self.assertNotContains(response, "field['dependency_ids'].push('#id_title');")
        self.assertNotContains(response, "id: '#id_prepopulatedsubpost_set-0-subslug',")

    @override_settings(USE_THOUSAND_SEPARATOR=True, USE_L10N=True)
    def test_prepopulated_maxlength_localized(self):
        """
        Regression test for #15938: if USE_THOUSAND_SEPARATOR is set, make sure
        that maxLength (in the JavaScript) is rendered without separators.
        """
        response = self.client.get('/test_admin/admin/admin_views/prepopulatedpostlargeslug/add/')
        self.assertContains(response, "maxLength: 1000")  # instead of 1,000


@override_settings(PASSWORD_HASHERS=('django.contrib.auth.hashers.SHA1PasswordHasher',))
class SeleniumPrePopulatedFirefoxTests(AdminSeleniumWebDriverTestCase):
    webdriver_class = 'selenium.webdriver.firefox.webdriver.WebDriver'
    urls = "regressiontests.admin_views.urls"
    fixtures = ['admin-views-users.xml']

    def test_basic(self):
        """
        Ensure that the JavaScript-automated prepopulated fields work with the
        main form and with stacked and tabular inlines.
        Refs #13068, #9264, #9983, #9784.
        """
        from selenium.common.exceptions import TimeoutException
        self.admin_login(username='super', password='secret', login_url='/test_admin/admin/')
        self.selenium.get('%s%s' % (self.live_server_url,
            '/test_admin/admin/admin_views/mainprepopulated/add/'))

        # Main form ----------------------------------------------------------
        self.selenium.find_element_by_css_selector('#id_pubdate').send_keys('2012-02-18')
        self.get_select_option('#id_status', 'option two').click()
        self.selenium.find_element_by_css_selector('#id_name').send_keys(' this is the mAin nÀMë and it\'s awεšome')
        slug1 = self.selenium.find_element_by_css_selector('#id_slug1').get_attribute('value')
        slug2 = self.selenium.find_element_by_css_selector('#id_slug2').get_attribute('value')
        self.assertEqual(slug1, 'main-name-and-its-awesome-2012-02-18')
        self.assertEqual(slug2, 'option-two-main-name-and-its-awesome')

        # Stacked inlines ----------------------------------------------------
        # Initial inline
        self.selenium.find_element_by_css_selector('#id_relatedprepopulated_set-0-pubdate').send_keys('2011-12-17')
        self.get_select_option('#id_relatedprepopulated_set-0-status', 'option one').click()
        self.selenium.find_element_by_css_selector('#id_relatedprepopulated_set-0-name').send_keys(' here is a sŤāÇkeð   inline !  ')
        slug1 = self.selenium.find_element_by_css_selector('#id_relatedprepopulated_set-0-slug1').get_attribute('value')
        slug2 = self.selenium.find_element_by_css_selector('#id_relatedprepopulated_set-0-slug2').get_attribute('value')
        self.assertEqual(slug1, 'here-stacked-inline-2011-12-17')
        self.assertEqual(slug2, 'option-one-here-stacked-inline')

        # Add an inline
        self.selenium.find_elements_by_link_text('Add another Related Prepopulated')[0].click()
        self.selenium.find_element_by_css_selector('#id_relatedprepopulated_set-1-pubdate').send_keys('1999-01-25')
        self.get_select_option('#id_relatedprepopulated_set-1-status', 'option two').click()
        self.selenium.find_element_by_css_selector('#id_relatedprepopulated_set-1-name').send_keys(' now you haVe anöther   sŤāÇkeð  inline with a very ... loooooooooooooooooooooooooooooooooooooooooooooooooooooooooooooooooooog text... ')
        slug1 = self.selenium.find_element_by_css_selector('#id_relatedprepopulated_set-1-slug1').get_attribute('value')
        slug2 = self.selenium.find_element_by_css_selector('#id_relatedprepopulated_set-1-slug2').get_attribute('value')
        self.assertEqual(slug1, 'now-you-have-another-stacked-inline-very-loooooooo')  # 50 characters maximum for slug1 field
        self.assertEqual(slug2, 'option-two-now-you-have-another-stacked-inline-very-looooooo')  # 60 characters maximum for slug2 field

        # Tabular inlines ----------------------------------------------------
        # Initial inline
        self.selenium.find_element_by_css_selector('#id_relatedprepopulated_set-2-0-pubdate').send_keys('1234-12-07')
        self.get_select_option('#id_relatedprepopulated_set-2-0-status', 'option two').click()
        self.selenium.find_element_by_css_selector('#id_relatedprepopulated_set-2-0-name').send_keys('And now, with a tÃbűlaŘ inline !!!')
        slug1 = self.selenium.find_element_by_css_selector('#id_relatedprepopulated_set-2-0-slug1').get_attribute('value')
        slug2 = self.selenium.find_element_by_css_selector('#id_relatedprepopulated_set-2-0-slug2').get_attribute('value')
        self.assertEqual(slug1, 'and-now-tabular-inline-1234-12-07')
        self.assertEqual(slug2, 'option-two-and-now-tabular-inline')

        # Add an inline
        self.selenium.find_elements_by_link_text('Add another Related Prepopulated')[1].click()
        self.selenium.find_element_by_css_selector('#id_relatedprepopulated_set-2-1-pubdate').send_keys('1981-08-22')
        self.get_select_option('#id_relatedprepopulated_set-2-1-status', 'option one').click()
        self.selenium.find_element_by_css_selector('#id_relatedprepopulated_set-2-1-name').send_keys('a tÃbűlaŘ inline with ignored ;"&*^\%$#@-/`~ characters')
        slug1 = self.selenium.find_element_by_css_selector('#id_relatedprepopulated_set-2-1-slug1').get_attribute('value')
        slug2 = self.selenium.find_element_by_css_selector('#id_relatedprepopulated_set-2-1-slug2').get_attribute('value')
        self.assertEqual(slug1, 'tabular-inline-ignored-characters-1981-08-22')
        self.assertEqual(slug2, 'option-one-tabular-inline-ignored-characters')

        # Save and check that everything is properly stored in the database
        self.selenium.find_element_by_xpath('//input[@value="Save"]').click()

        try:
            # Wait for the next page to be loaded.
            self.wait_loaded_tag('body')
        except TimeoutException:
            # IE7 occasionnally returns an error "Internet Explorer cannot
            # display the webpage" and doesn't load the next page. We just
            # ignore it.
            pass

        self.assertEqual(MainPrepopulated.objects.all().count(), 1)
        MainPrepopulated.objects.get(
            name=' this is the mAin nÀMë and it\'s awεšome',
            pubdate='2012-02-18',
            status='option two',
            slug1='main-name-and-its-awesome-2012-02-18',
            slug2='option-two-main-name-and-its-awesome',
        )
        self.assertEqual(RelatedPrepopulated.objects.all().count(), 4)
        RelatedPrepopulated.objects.get(
            name=' here is a sŤāÇkeð   inline !  ',
            pubdate='2011-12-17',
            status='option one',
            slug1='here-stacked-inline-2011-12-17',
            slug2='option-one-here-stacked-inline',
        )
        RelatedPrepopulated.objects.get(
            name=' now you haVe anöther   sŤāÇkeð  inline with a very ... loooooooooooooooooo',  # 75 characters in name field
            pubdate='1999-01-25',
            status='option two',
            slug1='now-you-have-another-stacked-inline-very-loooooooo',
            slug2='option-two-now-you-have-another-stacked-inline-very-looooooo',
        )
        RelatedPrepopulated.objects.get(
            name='And now, with a tÃbűlaŘ inline !!!',
            pubdate='1234-12-07',
            status='option two',
            slug1='and-now-tabular-inline-1234-12-07',
            slug2='option-two-and-now-tabular-inline',
        )
        RelatedPrepopulated.objects.get(
            name='a tÃbűlaŘ inline with ignored ;"&*^\%$#@-/`~ characters',
            pubdate='1981-08-22',
            status='option one',
            slug1='tabular-inline-ignored-characters-1981-08-22',
            slug2='option-one-tabular-inline-ignored-characters',
        )


class SeleniumPrePopulatedChromeTests(SeleniumPrePopulatedFirefoxTests):
    webdriver_class = 'selenium.webdriver.chrome.webdriver.WebDriver'


class SeleniumPrePopulatedIETests(SeleniumPrePopulatedFirefoxTests):
    webdriver_class = 'selenium.webdriver.ie.webdriver.WebDriver'


@override_settings(PASSWORD_HASHERS=('django.contrib.auth.hashers.SHA1PasswordHasher',))
class ReadonlyTest(TestCase):
    urls = "regressiontests.admin_views.urls"
    fixtures = ['admin-views-users.xml']

    def setUp(self):
        self.client.login(username='super', password='secret')

    def tearDown(self):
        self.client.logout()

    def test_readonly_get(self):
        response = self.client.get('/test_admin/admin/admin_views/post/add/')
        self.assertEqual(response.status_code, 200)
        self.assertNotContains(response, 'name="posted"')
        # 3 fields + 2 submit buttons + 4 inline management form fields, + 2
        # hidden fields for inlines + 1 field for the inline + 2 empty form
        self.assertContains(response, "<input", count=14)
        self.assertContains(response, formats.localize(datetime.date.today()))
        self.assertContains(response,
            "<label>Awesomeness level:</label>")
        self.assertContains(response, "Very awesome.")
        self.assertContains(response, "Unkown coolness.")
        self.assertContains(response, "foo")
        self.assertContains(response,
            formats.localize(datetime.date.today() - datetime.timedelta(days=7))
        )

        self.assertContains(response, '<div class="form-row field-coolness">')
        self.assertContains(response, '<div class="form-row field-awesomeness_level">')
        self.assertContains(response, '<div class="form-row field-posted">')
        self.assertContains(response, '<div class="form-row field-value">')
        self.assertContains(response, '<div class="form-row">')
        self.assertContains(response, '<p class="help">', 3)
        self.assertContains(response, '<p class="help">Some help text for the title (with unicode ŠĐĆŽćžšđ)</p>', html=True)
        self.assertContains(response, '<p class="help">Some help text for the content (with unicode ŠĐĆŽćžšđ)</p>', html=True)
        self.assertContains(response, '<p class="help">Some help text for the date (with unicode ŠĐĆŽćžšđ)</p>', html=True)

        p = Post.objects.create(title="I worked on readonly_fields", content="Its good stuff")
        response = self.client.get('/test_admin/admin/admin_views/post/%d/' % p.pk)
        self.assertContains(response, "%d amount of cool" % p.pk)

    def test_readonly_post(self):
        data = {
            "title": "Django Got Readonly Fields",
            "content": "This is an incredible development.",
            "link_set-TOTAL_FORMS": "1",
            "link_set-INITIAL_FORMS": "0",
            "link_set-MAX_NUM_FORMS": "0",
        }
        response = self.client.post('/test_admin/admin/admin_views/post/add/', data)
        self.assertEqual(response.status_code, 302)
        self.assertEqual(Post.objects.count(), 1)
        p = Post.objects.get()
        self.assertEqual(p.posted, datetime.date.today())

        data["posted"] = "10-8-1990"  # some date that's not today
        response = self.client.post('/test_admin/admin/admin_views/post/add/', data)
        self.assertEqual(response.status_code, 302)
        self.assertEqual(Post.objects.count(), 2)
        p = Post.objects.order_by('-id')[0]
        self.assertEqual(p.posted, datetime.date.today())

    def test_readonly_manytomany(self):
        "Regression test for #13004"
        response = self.client.get('/test_admin/admin/admin_views/pizza/add/')
        self.assertEqual(response.status_code, 200)

    def test_user_password_change_limited_queryset(self):
        su = User.objects.filter(is_superuser=True)[0]
        response = self.client.get('/test_admin/admin2/auth/user/%s/password/' % su.pk)
        self.assertEqual(response.status_code, 404)


@override_settings(PASSWORD_HASHERS=('django.contrib.auth.hashers.SHA1PasswordHasher',))
class RawIdFieldsTest(TestCase):
    urls = "regressiontests.admin_views.urls"
    fixtures = ['admin-views-users.xml']

    def setUp(self):
        self.client.login(username='super', password='secret')

    def tearDown(self):
        self.client.logout()

    def test_limit_choices_to(self):
        """Regression test for 14880"""
        # This includes tests integers, strings and booleans in the lookup query string
        actor = Actor.objects.create(name="Palin", age=27)
        inquisition1 = Inquisition.objects.create(expected=True,
                                                  leader=actor,
                                                  country="England")
        inquisition2 = Inquisition.objects.create(expected=False,
                                                  leader=actor,
                                                  country="Spain")
        response = self.client.get('/test_admin/admin/admin_views/sketch/add/')
        # Find the link
        m = re.search(br'<a href="([^"]*)"[^>]* id="lookup_id_inquisition"', response.content)
        self.assertTrue(m)  # Got a match
        popup_url = m.groups()[0].decode().replace("&amp;", "&")

        # Handle relative links
        popup_url = urljoin(response.request['PATH_INFO'], popup_url)
        # Get the popup
        response2 = self.client.get(popup_url)
        self.assertContains(response2, "Spain")
        self.assertNotContains(response2, "England")


@override_settings(PASSWORD_HASHERS=('django.contrib.auth.hashers.SHA1PasswordHasher',))
class UserAdminTest(TestCase):
    """
    Tests user CRUD functionality.
    """
    urls = "regressiontests.admin_views.urls"
    fixtures = ['admin-views-users.xml']

    def setUp(self):
        self.client.login(username='super', password='secret')

    def tearDown(self):
        self.client.logout()

    def test_save_button(self):
        user_count = User.objects.count()
        response = self.client.post('/test_admin/admin/auth/user/add/', {
            'username': 'newuser',
            'password1': 'newpassword',
            'password2': 'newpassword',
        })
        new_user = User.objects.order_by('-id')[0]
        self.assertRedirects(response, '/test_admin/admin/auth/user/%s/' % new_user.pk)
        self.assertEqual(User.objects.count(), user_count + 1)
        self.assertNotEqual(new_user.password, UNUSABLE_PASSWORD)

    def test_save_continue_editing_button(self):
        user_count = User.objects.count()
        response = self.client.post('/test_admin/admin/auth/user/add/', {
            'username': 'newuser',
            'password1': 'newpassword',
            'password2': 'newpassword',
            '_continue': '1',
        })
        new_user = User.objects.order_by('-id')[0]
        self.assertRedirects(response, '/test_admin/admin/auth/user/%s/' % new_user.pk)
        self.assertEqual(User.objects.count(), user_count + 1)
        self.assertNotEqual(new_user.password, UNUSABLE_PASSWORD)

    def test_password_mismatch(self):
        response = self.client.post('/test_admin/admin/auth/user/add/', {
            'username': 'newuser',
            'password1': 'newpassword',
            'password2': 'mismatch',
        })
        self.assertEqual(response.status_code, 200)
        adminform = response.context['adminform']
        self.assertTrue('password' not in adminform.form.errors)
        self.assertEqual(adminform.form.errors['password2'],
                          ["The two password fields didn't match."])

    def test_user_fk_popup(self):
        """Quick user addition in a FK popup shouldn't invoke view for further user customization"""
        response = self.client.get('/test_admin/admin/admin_views/album/add/')
        self.assertEqual(response.status_code, 200)
        self.assertContains(response, '/test_admin/admin/auth/user/add')
        self.assertContains(response, 'class="add-another" id="add_id_owner" onclick="return showAddAnotherPopup(this);"')
        response = self.client.get('/test_admin/admin/auth/user/add/?_popup=1')
        self.assertEqual(response.status_code, 200)
        self.assertNotContains(response, 'name="_continue"')
        self.assertNotContains(response, 'name="_addanother"')
        data = {
            'username': 'newuser',
            'password1': 'newpassword',
            'password2': 'newpassword',
            '_popup': '1',
            '_save': '1',
        }
        response = self.client.post('/test_admin/admin/auth/user/add/?_popup=1', data, follow=True)
        self.assertEqual(response.status_code, 200)
        self.assertContains(response, 'dismissAddAnotherPopup')

    def test_save_add_another_button(self):
        user_count = User.objects.count()
        response = self.client.post('/test_admin/admin/auth/user/add/', {
            'username': 'newuser',
            'password1': 'newpassword',
            'password2': 'newpassword',
            '_addanother': '1',
        })
        new_user = User.objects.order_by('-id')[0]
        self.assertRedirects(response, '/test_admin/admin/auth/user/add/')
        self.assertEqual(User.objects.count(), user_count + 1)
        self.assertNotEqual(new_user.password, UNUSABLE_PASSWORD)

    def test_user_permission_performance(self):
        u = User.objects.all()[0]

        # Don't depend on a warm cache, see #17377.
        ContentType.objects.clear_cache()
        with self.assertNumQueries(8):
            response = self.client.get('/test_admin/admin/auth/user/%s/' % u.pk)
            self.assertEqual(response.status_code, 200)

    def test_form_url_present_in_context(self):
        u = User.objects.all()[0]
        response = self.client.get('/test_admin/admin3/auth/user/%s/password/' % u.pk)
        self.assertEqual(response.status_code, 200)
        self.assertEqual(response.context['form_url'], 'pony')


@override_settings(PASSWORD_HASHERS=('django.contrib.auth.hashers.SHA1PasswordHasher',))
class GroupAdminTest(TestCase):
    """
    Tests group CRUD functionality.
    """
    urls = "regressiontests.admin_views.urls"
    fixtures = ['admin-views-users.xml']

    def setUp(self):
        self.client.login(username='super', password='secret')

    def tearDown(self):
        self.client.logout()

    def test_save_button(self):
        group_count = Group.objects.count()
        response = self.client.post('/test_admin/admin/auth/group/add/', {
            'name': 'newgroup',
        })

        new_group = Group.objects.order_by('-id')[0]
        self.assertRedirects(response, '/test_admin/admin/auth/group/')
        self.assertEqual(Group.objects.count(), group_count + 1)

    def test_group_permission_performance(self):
        g = Group.objects.create(name="test_group")

        with self.assertNumQueries(6):  # instead of 259!
            response = self.client.get('/test_admin/admin/auth/group/%s/' % g.pk)
            self.assertEqual(response.status_code, 200)


@override_settings(PASSWORD_HASHERS=('django.contrib.auth.hashers.SHA1PasswordHasher',))
class CSSTest(TestCase):
    urls = "regressiontests.admin_views.urls"
    fixtures = ['admin-views-users.xml']

    def setUp(self):
        self.client.login(username='super', password='secret')

    def tearDown(self):
        self.client.logout()

    def test_css_classes(self):
        response = self.client.get('/test_admin/admin/admin_views/post/add/')

        # The main form
        self.assertContains(response, 'class="form-row field-title"')
        self.assertContains(response, 'class="form-row field-content"')
        self.assertContains(response, 'class="form-row field-public"')
        self.assertContains(response, 'class="form-row field-awesomeness_level"')
        self.assertContains(response, 'class="form-row field-coolness"')
        self.assertContains(response, 'class="form-row field-value"')
        self.assertContains(response, 'class="form-row"')  # The lambda function

        # The tabular inline
        self.assertContains(response, '<td class="field-url">')
        self.assertContains(response, '<td class="field-posted">')


try:
    import docutils
except ImportError:
    docutils = None


@unittest.skipUnless(docutils, "no docutils installed.")
@override_settings(PASSWORD_HASHERS=('django.contrib.auth.hashers.SHA1PasswordHasher',))
class AdminDocsTest(TestCase):
    urls = "regressiontests.admin_views.urls"
    fixtures = ['admin-views-users.xml']

    def setUp(self):
        self.client.login(username='super', password='secret')

    def tearDown(self):
        self.client.logout()

    def test_tags(self):
        response = self.client.get('/test_admin/admin/doc/tags/')

        # The builtin tag group exists
        self.assertContains(response, "<h2>Built-in tags</h2>", count=2, html=True)

        # A builtin tag exists in both the index and detail
        self.assertContains(response, '<h3 id="built_in-autoescape">autoescape</h3>', html=True)
        self.assertContains(response, '<li><a href="#built_in-autoescape">autoescape</a></li>', html=True)

        # An app tag exists in both the index and detail
        self.assertContains(response, '<h3 id="flatpages-get_flatpages">get_flatpages</h3>', html=True)
        self.assertContains(response, '<li><a href="#flatpages-get_flatpages">get_flatpages</a></li>', html=True)

        # The admin list tag group exists
        self.assertContains(response, "<h2>admin_list</h2>", count=2, html=True)

        # An admin list tag exists in both the index and detail
        self.assertContains(response, '<h3 id="admin_list-admin_actions">admin_actions</h3>', html=True)
        self.assertContains(response, '<li><a href="#admin_list-admin_actions">admin_actions</a></li>', html=True)

    def test_filters(self):
        response = self.client.get('/test_admin/admin/doc/filters/')

        # The builtin filter group exists
        self.assertContains(response, "<h2>Built-in filters</h2>", count=2, html=True)

        # A builtin filter exists in both the index and detail
        self.assertContains(response, '<h3 id="built_in-add">add</h3>', html=True)
        self.assertContains(response, '<li><a href="#built_in-add">add</a></li>', html=True)


@override_settings(PASSWORD_HASHERS=('django.contrib.auth.hashers.SHA1PasswordHasher',))
class ValidXHTMLTests(TestCase):
    urls = "regressiontests.admin_views.urls"
    fixtures = ['admin-views-users.xml']
    urlbit = 'admin'

    def setUp(self):
        self.client.login(username='super', password='secret')

    def tearDown(self):
        self.client.logout()

    @override_settings(
        TEMPLATE_CONTEXT_PROCESSORS=filter(
            lambda t: t != 'django.core.context_processors.i18n',
            global_settings.TEMPLATE_CONTEXT_PROCESSORS),
        USE_I18N=False,
    )
    def testLangNamePresent(self):
        response = self.client.get('/test_admin/%s/admin_views/' % self.urlbit)
        self.assertNotContains(response, ' lang=""')
        self.assertNotContains(response, ' xml:lang=""')


@override_settings(PASSWORD_HASHERS=('django.contrib.auth.hashers.SHA1PasswordHasher',))
class DateHierarchyTests(TestCase):
    urls = "regressiontests.admin_views.urls"
    fixtures = ['admin-views-users.xml']

    def setUp(self):
        self.client.login(username='super', password='secret')
        self.old_USE_THOUSAND_SEPARATOR = settings.USE_THOUSAND_SEPARATOR
        self.old_USE_L10N = settings.USE_L10N
        settings.USE_THOUSAND_SEPARATOR = True
        settings.USE_L10N = True

    def tearDown(self):
        settings.USE_THOUSAND_SEPARATOR = self.old_USE_THOUSAND_SEPARATOR
        settings.USE_L10N = self.old_USE_L10N
        formats.reset_format_cache()

    def assert_non_localized_year(self, response, year):
        """Ensure that the year is not localized with
        USE_THOUSAND_SEPARATOR. Refs #15234.
        """
        self.assertNotContains(response, formats.number_format(year))

    def assert_contains_year_link(self, response, date):
        self.assertContains(response, '?release_date__year=%d"' % (date.year,))

    def assert_contains_month_link(self, response, date):
        self.assertContains(
            response, '?release_date__year=%d&amp;release_date__month=%d"' % (
                date.year, date.month))

    def assert_contains_day_link(self, response, date):
        self.assertContains(
            response, '?release_date__year=%d&amp;'
            'release_date__month=%d&amp;release_date__day=%d"' % (
                date.year, date.month, date.day))

    def test_empty(self):
        """
        Ensure that no date hierarchy links display with empty changelist.
        """
        response = self.client.get(
            reverse('admin:admin_views_podcast_changelist'))
        self.assertNotContains(response, 'release_date__year=')
        self.assertNotContains(response, 'release_date__month=')
        self.assertNotContains(response, 'release_date__day=')

    def test_single(self):
        """
        Ensure that single day-level date hierarchy appears for single object.
        """
        DATE = datetime.date(2000, 6, 30)
        Podcast.objects.create(release_date=DATE)
        url = reverse('admin:admin_views_podcast_changelist')
        response = self.client.get(url)
        self.assert_contains_day_link(response, DATE)
        self.assert_non_localized_year(response, 2000)

    def test_within_month(self):
        """
        Ensure that day-level links appear for changelist within single month.
        """
        DATES = (datetime.date(2000, 6, 30),
                 datetime.date(2000, 6, 15),
                 datetime.date(2000, 6, 3))
        for date in DATES:
            Podcast.objects.create(release_date=date)
        url = reverse('admin:admin_views_podcast_changelist')
        response = self.client.get(url)
        for date in DATES:
            self.assert_contains_day_link(response, date)
        self.assert_non_localized_year(response, 2000)

    def test_within_year(self):
        """
        Ensure that month-level links appear for changelist within single year.
        """
        DATES = (datetime.date(2000, 1, 30),
                 datetime.date(2000, 3, 15),
                 datetime.date(2000, 5, 3))
        for date in DATES:
            Podcast.objects.create(release_date=date)
        url = reverse('admin:admin_views_podcast_changelist')
        response = self.client.get(url)
        # no day-level links
        self.assertNotContains(response, 'release_date__day=')
        for date in DATES:
            self.assert_contains_month_link(response, date)
        self.assert_non_localized_year(response, 2000)

    def test_multiple_years(self):
        """
        Ensure that year-level links appear for year-spanning changelist.
        """
        DATES = (datetime.date(2001, 1, 30),
                 datetime.date(2003, 3, 15),
                 datetime.date(2005, 5, 3))
        for date in DATES:
            Podcast.objects.create(release_date=date)
        response = self.client.get(
            reverse('admin:admin_views_podcast_changelist'))
        # no day/month-level links
        self.assertNotContains(response, 'release_date__day=')
        self.assertNotContains(response, 'release_date__month=')
        for date in DATES:
            self.assert_contains_year_link(response, date)

        # and make sure GET parameters still behave correctly
        for date in DATES:
            url = '%s?release_date__year=%d' % (
                  reverse('admin:admin_views_podcast_changelist'),
                  date.year)
            response = self.client.get(url)
            self.assert_contains_month_link(response, date)
            self.assert_non_localized_year(response, 2000)
            self.assert_non_localized_year(response, 2003)
            self.assert_non_localized_year(response, 2005)

            url = '%s?release_date__year=%d&release_date__month=%d' % (
                  reverse('admin:admin_views_podcast_changelist'),
                  date.year, date.month)
            response = self.client.get(url)
            self.assert_contains_day_link(response, date)
            self.assert_non_localized_year(response, 2000)
            self.assert_non_localized_year(response, 2003)
            self.assert_non_localized_year(response, 2005)


@override_settings(PASSWORD_HASHERS=('django.contrib.auth.hashers.SHA1PasswordHasher',))
class AdminCustomSaveRelatedTests(TestCase):
    """
    Ensure that one can easily customize the way related objects are saved.
    Refs #16115.
    """
    urls = "regressiontests.admin_views.urls"
    fixtures = ['admin-views-users.xml']

    def setUp(self):
        self.client.login(username='super', password='secret')

    def test_should_be_able_to_edit_related_objects_on_add_view(self):
        post = {
            'child_set-TOTAL_FORMS': '3',
            'child_set-INITIAL_FORMS': '0',
            'name': 'Josh Stone',
            'child_set-0-name': 'Paul',
            'child_set-1-name': 'Catherine',
        }
        response = self.client.post('/test_admin/admin/admin_views/parent/add/', post)
        self.assertEqual(1, Parent.objects.count())
        self.assertEqual(2, Child.objects.count())

        children_names = list(Child.objects.order_by('name').values_list('name', flat=True))

        self.assertEqual('Josh Stone', Parent.objects.latest('id').name)
        self.assertEqual(['Catherine Stone', 'Paul Stone'], children_names)

    def test_should_be_able_to_edit_related_objects_on_change_view(self):
        parent = Parent.objects.create(name='Josh Stone')
        paul = Child.objects.create(parent=parent, name='Paul')
        catherine = Child.objects.create(parent=parent, name='Catherine')
        post = {
            'child_set-TOTAL_FORMS': '5',
            'child_set-INITIAL_FORMS': '2',
            'name': 'Josh Stone',
            'child_set-0-name': 'Paul',
            'child_set-0-id': paul.id,
            'child_set-1-name': 'Catherine',
            'child_set-1-id': catherine.id,
        }
        response = self.client.post('/test_admin/admin/admin_views/parent/%s/' % parent.id, post)

        children_names = list(Child.objects.order_by('name').values_list('name', flat=True))

        self.assertEqual('Josh Stone', Parent.objects.latest('id').name)
        self.assertEqual(['Catherine Stone', 'Paul Stone'], children_names)

    def test_should_be_able_to_edit_related_objects_on_changelist_view(self):
        parent = Parent.objects.create(name='Josh Rock')
        paul = Child.objects.create(parent=parent, name='Paul')
        catherine = Child.objects.create(parent=parent, name='Catherine')
        post = {
            'form-TOTAL_FORMS': '1',
            'form-INITIAL_FORMS': '1',
            'form-MAX_NUM_FORMS': '0',
            'form-0-id': parent.id,
            'form-0-name': 'Josh Stone',
            '_save': 'Save'
        }

        response = self.client.post('/test_admin/admin/admin_views/parent/', post)
        children_names = list(Child.objects.order_by('name').values_list('name', flat=True))

        self.assertEqual('Josh Stone', Parent.objects.latest('id').name)
        self.assertEqual(['Catherine Stone', 'Paul Stone'], children_names)


@override_settings(PASSWORD_HASHERS=('django.contrib.auth.hashers.SHA1PasswordHasher',))
class AdminViewLogoutTest(TestCase):
    urls = "regressiontests.admin_views.urls"
    fixtures = ['admin-views-users.xml']

    def setUp(self):
        self.client.login(username='super', password='secret')

    def tearDown(self):
        self.client.logout()

    def test_client_logout_url_can_be_used_to_login(self):
        response = self.client.get('/test_admin/admin/logout/')
        self.assertEqual(response.status_code, 200)
        self.assertEqual(response.template_name, 'registration/logged_out.html')
        self.assertEqual(response.request['PATH_INFO'], '/test_admin/admin/logout/')

        # we are now logged out
        response = self.client.get('/test_admin/admin/logout/')
        self.assertEqual(response.status_code, 302)  # we should be redirected to the login page.

        # follow the redirect and test results.
        response = self.client.get('/test_admin/admin/logout/', follow=True)
        self.assertEqual(response.status_code, 200)
        self.assertEqual(response.template_name, 'admin/login.html')
        self.assertEqual(response.request['PATH_INFO'], '/test_admin/admin/')
        self.assertContains(response, '<input type="hidden" name="next" value="/test_admin/admin/" />')<|MERGE_RESOLUTION|>--- conflicted
+++ resolved
@@ -579,8 +579,6 @@
                                    (self.urlbit, instance.pk))
         self.assertNotContains(response, 'deletelink')
 
-<<<<<<< HEAD
-=======
     def test_allows_attributeerror_to_bubble_up(self):
         """
         Ensure that AttributeErrors are allowed to bubble when raised inside
@@ -594,7 +592,6 @@
         with self.assertRaises(AttributeError):
             self.client.get('/test_admin/%s/admin_views/simple/' % self.urlbit)
 
->>>>>>> c4aa26a9
 
 @override_settings(PASSWORD_HASHERS=('django.contrib.auth.hashers.SHA1PasswordHasher',))
 class AdminViewFormUrlTest(TestCase):
