--- conflicted
+++ resolved
@@ -37,11 +37,7 @@
             app_config = apps.get_app_config(app_label)
         except LookupError:         # It's a fake app.
             return self.defaults.get("ask_initial", False)
-<<<<<<< HEAD
-        migrations_import_path = MigrationLoader(None, load=False).migrations_module(app_config.label)
-=======
         migrations_import_path, _ = MigrationLoader.migrations_module(app_config.label)
->>>>>>> 802dd1ff
         if migrations_import_path is None:
             # It's an application with migrations disabled.
             return self.defaults.get("ask_initial", False)
