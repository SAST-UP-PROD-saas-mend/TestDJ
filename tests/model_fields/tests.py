--- conflicted
+++ resolved
@@ -23,20 +23,12 @@
 from django.utils.functional import lazy
 
 from .models import (
-<<<<<<< HEAD
-    Foo, Bar, Whiz, BigD, BigS, BigIntegerModel, Post, NullBooleanModel,
-    BooleanModel, PrimaryKeyCharModel, DataModel, Document, RenamedField,
-    DateTimeModel, VerboseNameField, FksToBooleans, FkToChar, FloatModel,
-    SmallIntegerModel, IntegerModel, PositiveSmallIntegerModel, PositiveIntegerModel,
-    UnicodeSlugField, WhizIter, WhizIterEmpty,
-)
-=======
     Bar, BigD, BigIntegerModel, BigS, BooleanModel, DataModel, DateTimeModel,
     Document, FksToBooleans, FkToChar, FloatModel, Foo, GenericIPAddress,
     IntegerModel, NullBooleanModel, PositiveIntegerModel, PositiveSmallIntegerModel,
-    Post, PrimaryKeyCharModel, RenamedField, SmallIntegerModel, VerboseNameField,
-    Whiz, WhizIter, WhizIterEmpty)
->>>>>>> 68a439a1
+    Post, PrimaryKeyCharModel, RenamedField, SmallIntegerModel, UnicodeSlugField,
+    VerboseNameField, Whiz, WhizIter, WhizIterEmpty,
+)
 
 
 class BasicFieldTests(test.TestCase):
