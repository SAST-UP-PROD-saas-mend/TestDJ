--- conflicted
+++ resolved
@@ -148,16 +148,9 @@
             ('-PT5S', timedelta(seconds=-5)),
             ('PT0.000005S', timedelta(microseconds=5)),
             ('PT0,000005S', timedelta(microseconds=5)),
-<<<<<<< HEAD
-            ('-P1D', timedelta(days=-1)),
-            ('-PT2H', timedelta(hours=-2)),
-            ('-PT5S', timedelta(seconds=-5)),
-            ('-PT0,000005S', timedelta(microseconds=-5)),
-=======
             ('-PT0.000005S', timedelta(microseconds=-5)),
             ('-PT0,000005S', timedelta(microseconds=-5)),
             ('-P4DT1H', timedelta(days=-4, hours=-1)),
->>>>>>> 2a76f431
         )
         for source, expected in test_values:
             with self.subTest(source=source):
