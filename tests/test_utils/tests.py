--- conflicted
+++ resolved
@@ -1,6 +1,5 @@
 # -*- coding: utf-8 -*-
 from __future__ import absolute_import, unicode_literals
-from StringIO import StringIO
 import warnings
 
 from django.db import connection
@@ -629,9 +628,5 @@
 
     def test_normalizer(self):
         suite = make_doctest("test_utils.doctest_output")
-<<<<<<< HEAD
-        failures = unittest.TextTestRunner(stream=StringIO()).run(suite)
-=======
         failures = unittest.TextTestRunner(stream=six.StringIO()).run(suite)
->>>>>>> a98465c0
         self.assertEqual(failures.failures, [])