import asyncio
import pkgutil
from importlib import import_module

from asgiref.sync import async_to_sync

from django.conf import settings
from django.core.exceptions import ImproperlyConfigured

# For backwards compatibility with Django < 3.2
from django.utils.connection import ConnectionDoesNotExist  # NOQA: F401
from django.utils.connection import BaseConnectionHandler
from django.utils.functional import cached_property
from django.utils.module_loading import import_string

DEFAULT_DB_ALIAS = "default"
DJANGO_VERSION_PICKLE_KEY = "_django_version"


class Error(Exception):
    pass


class InterfaceError(Error):
    pass


class DatabaseError(Error):
    pass


class DataError(DatabaseError):
    pass


class OperationalError(DatabaseError):
    pass


class IntegrityError(DatabaseError):
    pass


class InternalError(DatabaseError):
    pass


class ProgrammingError(DatabaseError):
    pass


class NotSupportedError(DatabaseError):
    pass


class DatabaseErrorWrapper:
    """
    Context manager and decorator that reraises backend-specific database
    exceptions using Django's common wrappers.
    """

    def __init__(self, wrapper):
        """
        wrapper is a database wrapper.

        It must have a Database attribute defining PEP-249 exceptions.
        """
        self.wrapper = wrapper

    def __enter__(self):
        pass

    def __exit__(self, exc_type, exc_value, traceback):
        if exc_type is None:
            return
        for dj_exc_type in (
            DataError,
            OperationalError,
            IntegrityError,
            InternalError,
            ProgrammingError,
            NotSupportedError,
            DatabaseError,
            InterfaceError,
            Error,
        ):
            db_exc_type = getattr(self.wrapper.Database, dj_exc_type.__name__)
            if issubclass(exc_type, db_exc_type):
                dj_exc_value = dj_exc_type(*exc_value.args)
                # Only set the 'errors_occurred' flag for errors that may make
                # the connection unusable.
                if dj_exc_type not in (DataError, IntegrityError):
                    self.wrapper.errors_occurred = True
                raise dj_exc_value.with_traceback(traceback) from exc_value

    def __call__(self, func):
        # Note that we are intentionally not using @wraps here for performance
        # reasons. Refs #21109.
        def inner(*args, **kwargs):
            with self:
                return func(*args, **kwargs)

        return inner


def load_backend(backend_name):
    """
    Return a database backend's "base" module given a fully qualified database
    backend name, or raise an error if it doesn't exist.
    """
    # This backend was renamed in Django 1.9.
    if backend_name == "django.db.backends.postgresql_psycopg2":
        backend_name = "django.db.backends.postgresql"

    try:
        return import_module("%s.base" % backend_name)
    except ImportError as e_user:
        # The database backend wasn't found. Display a helpful error message
        # listing all built-in database backends.
        import django.db.backends

        builtin_backends = [
            name
            for _, name, ispkg in pkgutil.iter_modules(django.db.backends.__path__)
            if ispkg and name not in {"base", "dummy"}
        ]
        if backend_name not in ["django.db.backends.%s" % b for b in builtin_backends]:
            backend_reprs = map(repr, sorted(builtin_backends))
            raise ImproperlyConfigured(
                "%r isn't an available database backend or couldn't be "
                "imported. Check the above exception. To use one of the "
                "built-in backends, use 'django.db.backends.XXX', where XXX "
                "is one of:\n"
                "    %s" % (backend_name, ", ".join(backend_reprs))
            ) from e_user
        else:
            # If there's some other error, this must be an error in Django
            raise


class ConnectionHandler(BaseConnectionHandler):
    settings_name = "DATABASES"
    # Connections needs to still be an actual thread local, as it's truly
    # thread-critical. Database backends should use @async_unsafe to protect
    # their code from async contexts, but this will give those contexts
    # separate connections in case it's needed as well. There's no cleanup
    # after async contexts, though, so we don't allow that if we can help it.
    thread_critical = True

    def configure_settings(self, databases):
        databases = super().configure_settings(databases)
        if databases == {}:
            databases[DEFAULT_DB_ALIAS] = {"ENGINE": "django.db.backends.dummy"}
        elif DEFAULT_DB_ALIAS not in databases:
            raise ImproperlyConfigured(
                f"You must define a '{DEFAULT_DB_ALIAS}' database."
            )
        elif databases[DEFAULT_DB_ALIAS] == {}:
            databases[DEFAULT_DB_ALIAS]["ENGINE"] = "django.db.backends.dummy"
        return databases

    @property
    def databases(self):
        return self.settings

    def ensure_defaults(self, alias):
        """
        Put the defaults into the settings dictionary for a given connection
        where no settings is provided.
        """
        try:
            conn = self.databases[alias]
        except KeyError:
            raise self.exception_class(f"The connection '{alias}' doesn't exist.")

<<<<<<< HEAD
        conn.setdefault('ATOMIC_REQUESTS', False)
        conn.setdefault('AUTOCOMMIT', True)
        conn.setdefault('ENGINE', 'django.db.backends.dummy')
        if conn['ENGINE'] == 'django.db.backends.' or not conn['ENGINE']:
            conn['ENGINE'] = 'django.db.backends.dummy'
        conn.setdefault('CONN_MAX_AGE', 0)
        conn.setdefault('CONN_HEALTH_CHECKS', False)
        conn.setdefault('OPTIONS', {})
        conn.setdefault('TIME_ZONE', None)
        for setting in [
            'NAME',
            'USER',
            'PASSWORD',
            'HOST',
            'PORT',
            'SYNC_DATABASE_ALIAS',
            'ASYNC_DATABASE_ALIAS',
        ]:
            conn.setdefault(setting, '')
=======
        conn.setdefault("ATOMIC_REQUESTS", False)
        conn.setdefault("AUTOCOMMIT", True)
        conn.setdefault("ENGINE", "django.db.backends.dummy")
        if conn["ENGINE"] == "django.db.backends." or not conn["ENGINE"]:
            conn["ENGINE"] = "django.db.backends.dummy"
        conn.setdefault("CONN_MAX_AGE", 0)
        conn.setdefault("CONN_HEALTH_CHECKS", False)
        conn.setdefault("OPTIONS", {})
        conn.setdefault("TIME_ZONE", None)
        for setting in ["NAME", "USER", "PASSWORD", "HOST", "PORT"]:
            conn.setdefault(setting, "")
>>>>>>> 6ffe48b8

    def prepare_test_settings(self, alias):
        """
        Make sure the test settings are available in the 'TEST' sub-dictionary.
        """
        try:
            conn = self.databases[alias]
        except KeyError:
            raise self.exception_class(f"The connection '{alias}' doesn't exist.")

        test_settings = conn.setdefault("TEST", {})
        default_test_settings = [
            ("CHARSET", None),
            ("COLLATION", None),
            ("MIGRATE", True),
            ("MIRROR", None),
            ("NAME", None),
        ]
        for key, value in default_test_settings:
            test_settings.setdefault(key, value)

    def create_connection(self, alias):
        self.ensure_defaults(alias)
        self.prepare_test_settings(alias)
        db = self.databases[alias]
        backend = load_backend(db["ENGINE"])
        return backend.DatabaseWrapper(db, alias)

    def close_all(self):
        for alias in self:
            try:
                connection = getattr(self._connections, alias)
            except AttributeError:
                continue
            if asyncio.iscoroutinefunction(connection.close):
                async_to_sync(connection.close)()
            else:
                connection.close()


class ConnectionRouter:
    def __init__(self, routers=None):
        """
        If routers is not specified, default to settings.DATABASE_ROUTERS.
        """
        self._routers = routers

    @cached_property
    def routers(self):
        if self._routers is None:
            self._routers = settings.DATABASE_ROUTERS
        routers = []
        for r in self._routers:
            if isinstance(r, str):
                router = import_string(r)()
            else:
                router = r
            routers.append(router)
        return routers

    def _router_func(action):
        def _route_db(self, model, **hints):
            chosen_db = None
            for router in self.routers:
                try:
                    method = getattr(router, action)
                except AttributeError:
                    # If the router doesn't have a method, skip to the next one.
                    pass
                else:
                    chosen_db = method(model, **hints)
                    if chosen_db:
                        return chosen_db
            instance = hints.get("instance")
            if instance is not None and instance._state.db:
                return instance._state.db
            return DEFAULT_DB_ALIAS

        return _route_db

    db_for_read = _router_func("db_for_read")
    db_for_write = _router_func("db_for_write")

    def allow_relation(self, obj1, obj2, **hints):
        for router in self.routers:
            try:
                method = router.allow_relation
            except AttributeError:
                # If the router doesn't have a method, skip to the next one.
                pass
            else:
                allow = method(obj1, obj2, **hints)
                if allow is not None:
                    return allow
        return obj1._state.db == obj2._state.db

    def allow_migrate(self, db, app_label, **hints):
        for router in self.routers:
            try:
                method = router.allow_migrate
            except AttributeError:
                # If the router doesn't have a method, skip to the next one.
                continue

            allow = method(db, app_label, **hints)

            if allow is not None:
                return allow
        return True

    def allow_migrate_model(self, db, model):
        return self.allow_migrate(
            db,
            model._meta.app_label,
            model_name=model._meta.model_name,
            model=model,
        )

    def get_migratable_models(self, app_config, db, include_auto_created=False):
        """Return app models allowed to be migrated on provided db."""
        models = app_config.get_models(include_auto_created=include_auto_created)
        return [model for model in models if self.allow_migrate_model(db, model)]<|MERGE_RESOLUTION|>--- conflicted
+++ resolved
@@ -173,27 +173,6 @@
         except KeyError:
             raise self.exception_class(f"The connection '{alias}' doesn't exist.")
 
-<<<<<<< HEAD
-        conn.setdefault('ATOMIC_REQUESTS', False)
-        conn.setdefault('AUTOCOMMIT', True)
-        conn.setdefault('ENGINE', 'django.db.backends.dummy')
-        if conn['ENGINE'] == 'django.db.backends.' or not conn['ENGINE']:
-            conn['ENGINE'] = 'django.db.backends.dummy'
-        conn.setdefault('CONN_MAX_AGE', 0)
-        conn.setdefault('CONN_HEALTH_CHECKS', False)
-        conn.setdefault('OPTIONS', {})
-        conn.setdefault('TIME_ZONE', None)
-        for setting in [
-            'NAME',
-            'USER',
-            'PASSWORD',
-            'HOST',
-            'PORT',
-            'SYNC_DATABASE_ALIAS',
-            'ASYNC_DATABASE_ALIAS',
-        ]:
-            conn.setdefault(setting, '')
-=======
         conn.setdefault("ATOMIC_REQUESTS", False)
         conn.setdefault("AUTOCOMMIT", True)
         conn.setdefault("ENGINE", "django.db.backends.dummy")
@@ -203,9 +182,16 @@
         conn.setdefault("CONN_HEALTH_CHECKS", False)
         conn.setdefault("OPTIONS", {})
         conn.setdefault("TIME_ZONE", None)
-        for setting in ["NAME", "USER", "PASSWORD", "HOST", "PORT"]:
+        for setting in [
+            "NAME",
+            "USER",
+            "PASSWORD",
+            "HOST",
+            "PORT",
+            "SYNC_DATABASE_ALIAS",
+            "ASYNC_DATABASE_ALIAS",
+        ]:
             conn.setdefault(setting, "")
->>>>>>> 6ffe48b8
 
     def prepare_test_settings(self, alias):
         """
