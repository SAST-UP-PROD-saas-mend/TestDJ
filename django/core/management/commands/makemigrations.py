--- conflicted
+++ resolved
@@ -162,18 +162,11 @@
         if not changes:
             # No changes? Tell them.
             if self.verbosity >= 1:
-<<<<<<< HEAD
-                if len(app_labels) == 1:
-                    self.output.info("No changes detected in app '%s'" % app_labels.pop())
-                elif len(app_labels) > 1:
-                    self.output.info("No changes detected in apps '%s'" % ("', '".join(app_labels)))
-=======
                 if app_labels:
                     if len(app_labels) == 1:
                         self.stdout.write("No changes detected in app '%s'" % app_labels.pop())
                     else:
                         self.stdout.write("No changes detected in apps '%s'" % ("', '".join(app_labels)))
->>>>>>> 6fd6d838
                 else:
                     self.output.info("No changes detected")
         else:
