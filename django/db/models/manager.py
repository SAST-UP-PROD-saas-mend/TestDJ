--- conflicted
+++ resolved
@@ -22,24 +22,15 @@
         setattr(cls, 'objects', SwappedManagerDescriptor(cls))
         return
     if not getattr(cls, '_default_manager', None):
-<<<<<<< HEAD
         # The apps registry will not be ready at this point. So
         # we cannot use get_field().
         if any(f.name == 'objects' for f in cls._meta.get_fields()):
-            raise ValueError("Model %s must specify a custom Manager, because it has a field named 'objects'" % cls.__name__)
-
-        # Create the default manager, if needed.
-=======
-        # Create the default manager, if needed.
-        try:
-            cls._meta.get_field('objects')
             raise ValueError(
                 "Model %s must specify a custom Manager, because it has a "
                 "field named 'objects'" % cls.__name__
             )
-        except FieldDoesNotExist:
-            pass
->>>>>>> b2aad7b8
+
+        # Create the default manager, if needed.
         cls.add_to_class('objects', Manager())
         cls._base_manager = cls.objects
     elif not getattr(cls, '_base_manager', None):
