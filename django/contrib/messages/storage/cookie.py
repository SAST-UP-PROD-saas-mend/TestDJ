--- conflicted
+++ resolved
@@ -79,13 +79,9 @@
         """
         if encoded_data:
             response.set_cookie(self.cookie_name, encoded_data,
-<<<<<<< HEAD
-                domain=settings.SESSION_COOKIE['DOMAIN'])
-=======
-                domain=settings.SESSION_COOKIE_DOMAIN,
+                domain=settings.SESSION_COOKIE['DOMAIN'],
                 secure=settings.SESSION_COOKIE_SECURE or None,
                 httponly=settings.SESSION_COOKIE_HTTPONLY or None)
->>>>>>> dd3a8838
         else:
             response.delete_cookie(self.cookie_name,
                 domain=settings.SESSION_COOKIE['DOMAIN'])
