--- conflicted
+++ resolved
@@ -202,14 +202,8 @@
         ))
 
         new_apps = project_state.render()
-<<<<<<< HEAD
         self.assertEqual(new_apps.get_model("migrations", "Tag")._meta.get_field("name").max_length, 100)
         self.assertEqual(new_apps.get_model("migrations", "Tag")._meta.get_field("hidden").null, False)
-=======
-        self.assertEqual(new_apps.get_model("migrations", "Tag")._meta.get_field_by_name("name")[0].max_length, 100)
-        self.assertEqual(new_apps.get_model("migrations", "Tag")._meta.get_field_by_name("hidden")[0].null, False)
-
->>>>>>> 9a234700
         self.assertEqual(len(new_apps.get_model("migrations", "SubTag")._meta.local_fields), 2)
 
         Food = new_apps.get_model("migrations", "Food")
