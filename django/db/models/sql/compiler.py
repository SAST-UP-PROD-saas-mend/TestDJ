import collections
import functools
import re
import warnings
from itertools import chain

from django.core.exceptions import EmptyResultSet, FieldError
from django.db.models.constants import LOOKUP_SEP
from django.db.models.expressions import OrderBy, Random, RawSQL, Ref
from django.db.models.query_utils import QueryWrapper, select_related_descend
from django.db.models.sql.constants import (
    CURSOR, GET_ITERATOR_CHUNK_SIZE, MULTI, NO_RESULTS, ORDER_DIR, SINGLE,
)
from django.db.models.sql.query import Query, get_order_dir
from django.db.transaction import TransactionManagementError
from django.db.utils import DatabaseError, NotSupportedError
from django.utils.deprecation import RemovedInDjango30Warning
from django.utils.inspect import func_supports_parameter

FORCE = object()


class SQLCompiler:
    def __init__(self, query, connection, using):
        self.query = query
        self.connection = connection
        self.using = using
        self.quote_cache = {'*': '*'}
        # The select, klass_info, and annotations are needed by QuerySet.iterator()
        # these are set as a side-effect of executing the query. Note that we calculate
        # separately a list of extra select columns needed for grammatical correctness
        # of the query, but these columns are not included in self.select.
        self.select = None
        self.annotation_col_map = None
        self.klass_info = None
        self.ordering_parts = re.compile(r'(.*)\s(ASC|DESC)(.*)')

    def setup_query(self):
        if all(self.query.alias_refcount[a] == 0 for a in self.query.alias_map):
            self.query.get_initial_alias()
        self.select, self.klass_info, self.annotation_col_map = self.get_select()
        self.col_count = len(self.select)

    def pre_sql_setup(self):
        """
        Do any necessary class setup immediately prior to producing SQL. This
        is for things that can't necessarily be done in __init__ because we
        might not have all the pieces in place at that time.
        """
        self.setup_query()
        order_by = self.get_order_by()
        self.where, self.having = self.query.where.split_having()
        extra_select = self.get_extra_select(order_by, self.select)
        self.has_extra_select = bool(extra_select)
        group_by = self.get_group_by(self.select + extra_select, order_by)
        return extra_select, order_by, group_by

    def get_group_by(self, select, order_by):
        """
        Return a list of 2-tuples of form (sql, params).

        The logic of what exactly the GROUP BY clause contains is hard
        to describe in other words than "if it passes the test suite,
        then it is correct".
        """
        # Some examples:
        #     SomeModel.objects.annotate(Count('somecol'))
        #     GROUP BY: all fields of the model
        #
        #    SomeModel.objects.values('name').annotate(Count('somecol'))
        #    GROUP BY: name
        #
        #    SomeModel.objects.annotate(Count('somecol')).values('name')
        #    GROUP BY: all cols of the model
        #
        #    SomeModel.objects.values('name', 'pk').annotate(Count('somecol')).values('pk')
        #    GROUP BY: name, pk
        #
        #    SomeModel.objects.values('name').annotate(Count('somecol')).values('pk')
        #    GROUP BY: name, pk
        #
        # In fact, the self.query.group_by is the minimal set to GROUP BY. It
        # can't be ever restricted to a smaller set, but additional columns in
        # HAVING, ORDER BY, and SELECT clauses are added to it. Unfortunately
        # the end result is that it is impossible to force the query to have
        # a chosen GROUP BY clause - you can almost do this by using the form:
        #     .values(*wanted_cols).annotate(AnAggregate())
        # but any later annotations, extra selects, values calls that
        # refer some column outside of the wanted_cols, order_by, or even
        # filter calls can alter the GROUP BY clause.

        # The query.group_by is either None (no GROUP BY at all), True
        # (group by select fields), or a list of expressions to be added
        # to the group by.
        if self.query.group_by is None:
            return []
        expressions = []
        if self.query.group_by is not True:
            # If the group by is set to a list (by .values() call most likely),
            # then we need to add everything in it to the GROUP BY clause.
            # Backwards compatibility hack for setting query.group_by. Remove
            # when  we have public API way of forcing the GROUP BY clause.
            # Converts string references to expressions.
            for expr in self.query.group_by:
                if not hasattr(expr, 'as_sql'):
                    expressions.append(self.query.resolve_ref(expr))
                else:
                    expressions.append(expr)
        # Note that even if the group_by is set, it is only the minimal
        # set to group by. So, we need to add cols in select, order_by, and
        # having into the select in any case.
        for expr, _, _ in select:
            cols = expr.get_group_by_cols()
            for col in cols:
                expressions.append(col)
        for expr, (sql, params, is_ref) in order_by:
            # Skip References to the select clause, as all expressions in the
            # select clause are already part of the group by.
            if not expr.contains_aggregate and not is_ref:
                expressions.extend(expr.get_source_expressions())
        having_group_by = self.having.get_group_by_cols() if self.having else ()
        for expr in having_group_by:
            expressions.append(expr)
        result = []
        seen = set()
        expressions = self.collapse_group_by(expressions, having_group_by)

        for expr in expressions:
            sql, params = self.compile(expr)
            if (sql, tuple(params)) not in seen:
                result.append((sql, params))
                seen.add((sql, tuple(params)))
        return result

    def collapse_group_by(self, expressions, having):
        # If the DB can group by primary key, then group by the primary key of
        # query's main model. Note that for PostgreSQL the GROUP BY clause must
        # include the primary key of every table, but for MySQL it is enough to
        # have the main table's primary key.
        if self.connection.features.allows_group_by_pk:
            # Determine if the main model's primary key is in the query.
            pk = None
            for expr in expressions:
                # Is this a reference to query's base table primary key? If the
                # expression isn't a Col-like, then skip the expression.
                if (getattr(expr, 'target', None) == self.query.model._meta.pk and
                    getattr(expr, 'alias', None) == self.query.base_table):
                    pk = expr
                    break
            # If the main model's primary key is in the query, group by that
            # field, HAVING expressions, and expressions associated with tables
            # that don't have a primary key included in the grouped columns.
            if pk:
                pk_aliases = {
                    expr.alias for expr in expressions
                    if hasattr(expr, 'target') and expr.target.primary_key
                }
                expressions = [pk] + [
                    expr for expr in expressions
                    if expr in having or getattr(expr, 'alias', None) not in pk_aliases
                ]
        elif self.connection.features.allows_group_by_selected_pks:
            # Filter out all expressions associated with a table's primary key
            # present in the grouped columns. This is done by identifying all
            # tables that have their primary key included in the grouped
            # columns and removing non-primary key columns referring to them.
            # Unmanaged models are excluded because they could be representing
            # database views on which the optimization might not be allowed.
            pks = {
                expr for expr in expressions
                if hasattr(expr, 'target') and expr.target.primary_key and expr.target.model._meta.managed
            }
            aliases = {expr.alias for expr in pks}
            expressions = [
                expr for expr in expressions if expr in pks or getattr(expr, 'alias', None) not in aliases
            ]
        return expressions

    def get_select(self):
        """
        Return three values:
        - a list of 3-tuples of (expression, (sql, params), alias)
        - a klass_info structure,
        - a dictionary of annotations

        The (sql, params) is what the expression will produce, and alias is the
        "AS alias" for the column (possibly None).

        The klass_info structure contains the following information:
        - The base model of the query.
        - Which columns for that model are present in the query (by
          position of the select clause).
        - related_klass_infos: [f, klass_info] to descent into

        The annotations is a dictionary of {'attname': column position} values.
        """
        select = []
        klass_info = None
        annotations = {}
        select_idx = 0
        for alias, (sql, params) in self.query.extra_select.items():
            annotations[alias] = select_idx
            select.append((RawSQL(sql, params), alias))
            select_idx += 1
        assert not (self.query.select and self.query.default_cols)
        if self.query.default_cols:
            cols = self.get_default_columns()
        else:
            # self.query.select is a special case. These columns never go to
            # any model.
            cols = self.query.select
        if cols:
            select_list = []
            for col in cols:
                select_list.append(select_idx)
                select.append((col, None))
                select_idx += 1
            klass_info = {
                'model': self.query.model,
                'select_fields': select_list,
            }
        for alias, annotation in self.query.annotation_select.items():
            annotations[alias] = select_idx
            select.append((annotation, alias))
            select_idx += 1

        if self.query.select_related:
            related_klass_infos = self.get_related_selections(select)
            klass_info['related_klass_infos'] = related_klass_infos

            def get_select_from_parent(klass_info):
                for ki in klass_info['related_klass_infos']:
                    if ki['from_parent']:
                        ki['select_fields'] = (klass_info['select_fields'] +
                                               ki['select_fields'])
                    get_select_from_parent(ki)

            get_select_from_parent(klass_info)

        ret = []
        for col, alias in select:
            try:
                sql, params = self.compile(col, select_format=True)
            except EmptyResultSet:
                # Select a predicate that's always False.
                sql, params = '0', ()
            ret.append((col, (sql, params), alias))
        return ret, klass_info, annotations

    def get_order_by(self):
        """
        Return a list of 2-tuples of form (expr, (sql, params, is_ref)) for the
        ORDER BY clause.

        The order_by clause can alter the select clause (for example it
        can add aliases to clauses that do not yet have one, or it can
        add totally new select clauses).
        """
        if self.query.extra_order_by:
            ordering = self.query.extra_order_by
        elif not self.query.default_ordering:
            ordering = self.query.order_by
        else:
            ordering = (self.query.order_by or self.query.get_meta().ordering or [])
        if self.query.standard_ordering:
            asc, desc = ORDER_DIR['ASC']
        else:
            asc, desc = ORDER_DIR['DESC']

        order_by = []
        for field in ordering:
            if hasattr(field, 'resolve_expression'):
                if not isinstance(field, OrderBy):
                    field = field.asc()
                if not self.query.standard_ordering:
                    field.reverse_ordering()
                order_by.append((field, False))
                continue
            if field == '?':  # random
                order_by.append((OrderBy(Random()), False))
                continue

            col, order = get_order_dir(field, asc)
            descending = order == 'DESC'

            if col in self.query.annotation_select:
                # Reference to expression in SELECT clause
                order_by.append((
                    OrderBy(Ref(col, self.query.annotation_select[col]), descending=descending),
                    True))
                continue
            if col in self.query.annotations:
                # References to an expression which is masked out of the SELECT clause
                order_by.append((
                    OrderBy(self.query.annotations[col], descending=descending),
                    False))
                continue

            if '.' in field:
                # This came in through an extra(order_by=...) addition. Pass it
                # on verbatim.
                table, col = col.split('.', 1)
                order_by.append((
                    OrderBy(
                        RawSQL('%s.%s' % (self.quote_name_unless_alias(table), col), []),
                        descending=descending
                    ), False))
                continue

            if not self.query._extra or col not in self.query._extra:
                # 'col' is of the form 'field' or 'field1__field2' or
                # '-field1__field2__field', etc.
                order_by.extend(self.find_ordering_name(
                    field, self.query.get_meta(), default_order=asc))
            else:
                if col not in self.query.extra_select:
                    order_by.append((
                        OrderBy(RawSQL(*self.query.extra[col]), descending=descending),
                        False))
                else:
                    order_by.append((
                        OrderBy(Ref(col, RawSQL(*self.query.extra[col])), descending=descending),
                        True))
        result = []
        seen = set()

        for expr, is_ref in order_by:
            if self.query.combinator:
                src = expr.get_source_expressions()[0]
                # Relabel order by columns to raw numbers if this is a combined
                # query; necessary since the columns can't be referenced by the
                # fully qualified name and the simple column names may collide.
                for idx, (sel_expr, _, col_alias) in enumerate(self.select):
                    if is_ref and col_alias == src.refs:
                        src = src.source
                    elif col_alias:
                        continue
                    if src == sel_expr:
                        expr.set_source_expressions([RawSQL('%d' % (idx + 1), ())])
                        break
                else:
                    raise DatabaseError('ORDER BY term does not match any column in the result set.')
            resolved = expr.resolve_expression(
                self.query, allow_joins=True, reuse=None)
            sql, params = self.compile(resolved)
            # Don't add the same column twice, but the order direction is
            # not taken into account so we strip it. When this entire method
            # is refactored into expressions, then we can check each part as we
            # generate it.
            without_ordering = self.ordering_parts.search(sql).group(1)
            if (without_ordering, tuple(params)) in seen:
                continue
            seen.add((without_ordering, tuple(params)))
            result.append((resolved, (sql, params, is_ref)))
        return result

    def get_extra_select(self, order_by, select):
        extra_select = []
        if self.query.distinct and not self.query.distinct_fields:
            select_sql = [t[1] for t in select]
            for expr, (sql, params, is_ref) in order_by:
                without_ordering = self.ordering_parts.search(sql).group(1)
                if not is_ref and (without_ordering, params) not in select_sql:
                    extra_select.append((expr, (without_ordering, params), None))
        return extra_select

    def quote_name_unless_alias(self, name):
        """
        A wrapper around connection.ops.quote_name that doesn't quote aliases
        for table names. This avoids problems with some SQL dialects that treat
        quoted strings specially (e.g. PostgreSQL).
        """
        if name in self.quote_cache:
            return self.quote_cache[name]
        if ((name in self.query.alias_map and name not in self.query.table_map) or
            name in self.query.extra_select or (
                name in self.query.external_aliases and name not in self.query.table_map)):
            self.quote_cache[name] = name
            return name
        r = self.connection.ops.quote_name(name)
        self.quote_cache[name] = r
        return r

    def compile(self, node, select_format=False):
        vendor_impl = getattr(node, 'as_' + self.connection.vendor, None)
        if vendor_impl:
            sql, params = vendor_impl(self, self.connection)
        else:
            sql, params = node.as_sql(self, self.connection)
        if select_format is FORCE or (select_format and not self.query.subquery):
            return node.output_field.select_format(self, sql, params)
        return sql, params

    def get_combinator_sql(self, combinator, all):
        features = self.connection.features
        compilers = [
            query.get_compiler(self.using, self.connection)
            for query in self.query.combined_queries if not query.is_empty()
        ]
        if not features.supports_slicing_ordering_in_compound:
            for query, compiler in zip(self.query.combined_queries, compilers):
                if query.low_mark or query.high_mark:
                    raise DatabaseError('LIMIT/OFFSET not allowed in subqueries of compound statements.')
                if compiler.get_order_by():
                    raise DatabaseError('ORDER BY not allowed in subqueries of compound statements.')
        parts = ()
        for compiler in compilers:
            try:
                # If the columns list is limited, then all combined queries
                # must have the same columns list. Set the selects defined on
                # the query on all combined queries, if not already set.
<<<<<<< HEAD
                if (not(compiler.query.values_select or
                        compiler.query.annotations) and self.query.values_select):
=======
                if (not (compiler.query.values_select or
                         compiler.query.annotations) and self.query.values_select):
>>>>>>> 08c40727
                    compiler.query.set_values(self.query.values_select)
                parts += (compiler.as_sql(),)
            except EmptyResultSet:
                # Omit the empty queryset with UNION and with DIFFERENCE if the
                # first queryset is nonempty.
                if combinator == 'union' or (combinator == 'difference' and parts):
                    continue
                raise
        if not parts:
            raise EmptyResultSet
        combinator_sql = self.connection.ops.set_operators[combinator]
        if all and combinator == 'union':
            combinator_sql += ' ALL'
        braces = '({})' if features.supports_slicing_ordering_in_compound else '{}'
        sql_parts, args_parts = zip(*((braces.format(sql), args) for sql, args in parts))
        result = [' {} '.format(combinator_sql).join(sql_parts)]
        params = []
        for part in args_parts:
            params.extend(part)
        return result, params

    def as_sql(self, with_limits=True, with_col_aliases=False):
        """
        Create the SQL for this query. Return the SQL string and list of
        parameters.

        If 'with_limits' is False, any limit/offset information is not included
        in the query.
        """
        refcounts_before = self.query.alias_refcount.copy()
        try:
            extra_select, order_by, group_by = self.pre_sql_setup()
            for_update_part = None
            # Is a LIMIT/OFFSET clause needed?
            with_limit_offset = with_limits and (self.query.high_mark is not None or self.query.low_mark)
            combinator = self.query.combinator
            features = self.connection.features
            if combinator:
                if not getattr(features, 'supports_select_{}'.format(combinator)):
                    raise NotSupportedError('{} is not supported on this database backend.'.format(combinator))
                result, params = self.get_combinator_sql(combinator, self.query.combinator_all)
            else:
                distinct_fields, distinct_params = self.get_distinct()
                # This must come after 'select', 'ordering', and 'distinct'
                # (see docstring of get_from_clause() for details).
                from_, f_params = self.get_from_clause()
                where, w_params = self.compile(self.where) if self.where is not None else ("", [])
                having, h_params = self.compile(self.having) if self.having is not None else ("", [])
                result = ['SELECT']
                params = []

                if self.query.distinct:
                    distinct_result, distinct_params = self.connection.ops.distinct_sql(
                        distinct_fields,
                        distinct_params,
                    )
                    result += distinct_result
                    params += distinct_params

                out_cols = []
                col_idx = 1
                for _, (s_sql, s_params), alias in self.select + extra_select:
                    if alias:
                        s_sql = '%s AS %s' % (s_sql, self.connection.ops.quote_name(alias))
                    elif with_col_aliases:
                        s_sql = '%s AS %s' % (s_sql, 'Col%d' % col_idx)
                        col_idx += 1
                    params.extend(s_params)
                    out_cols.append(s_sql)

                result += [', '.join(out_cols), 'FROM', *from_]
                params.extend(f_params)

                if self.query.select_for_update and self.connection.features.has_select_for_update:
                    if self.connection.get_autocommit():
                        raise TransactionManagementError('select_for_update cannot be used outside of a transaction.')

                    if with_limit_offset and not self.connection.features.supports_select_for_update_with_limit:
                        raise NotSupportedError(
                            'LIMIT/OFFSET is not supported with '
                            'select_for_update on this database backend.'
                        )
                    nowait = self.query.select_for_update_nowait
                    skip_locked = self.query.select_for_update_skip_locked
                    of = self.query.select_for_update_of
                    # If it's a NOWAIT/SKIP LOCKED/OF query but the backend
                    # doesn't support it, raise NotSupportedError to prevent a
                    # possible deadlock.
                    if nowait and not self.connection.features.has_select_for_update_nowait:
                        raise NotSupportedError('NOWAIT is not supported on this database backend.')
                    elif skip_locked and not self.connection.features.has_select_for_update_skip_locked:
                        raise NotSupportedError('SKIP LOCKED is not supported on this database backend.')
                    elif of and not self.connection.features.has_select_for_update_of:
                        raise NotSupportedError('FOR UPDATE OF is not supported on this database backend.')
                    for_update_part = self.connection.ops.for_update_sql(
                        nowait=nowait,
                        skip_locked=skip_locked,
                        of=self.get_select_for_update_of_arguments(),
                    )

                if for_update_part and self.connection.features.for_update_after_from:
                    result.append(for_update_part)

                if where:
                    result.append('WHERE %s' % where)
                    params.extend(w_params)

                grouping = []
                for g_sql, g_params in group_by:
                    grouping.append(g_sql)
                    params.extend(g_params)
                if grouping:
                    if distinct_fields:
                        raise NotImplementedError('annotate() + distinct(fields) is not implemented.')
                    order_by = order_by or self.connection.ops.force_no_ordering()
                    result.append('GROUP BY %s' % ', '.join(grouping))

                if having:
                    result.append('HAVING %s' % having)
                    params.extend(h_params)

            if order_by:
                ordering = []
                for _, (o_sql, o_params, _) in order_by:
                    ordering.append(o_sql)
                    params.extend(o_params)
                result.append('ORDER BY %s' % ', '.join(ordering))

            if with_limit_offset:
                result.append(self.connection.ops.limit_offset_sql(self.query.low_mark, self.query.high_mark))

            if for_update_part and not self.connection.features.for_update_after_from:
                result.append(for_update_part)

            if self.query.subquery and extra_select:
                # If the query is used as a subquery, the extra selects would
                # result in more columns than the left-hand side expression is
                # expecting. This can happen when a subquery uses a combination
                # of order_by() and distinct(), forcing the ordering expressions
                # to be selected as well. Wrap the query in another subquery
                # to exclude extraneous selects.
                sub_selects = []
                sub_params = []
                for index, (select, _, alias) in enumerate(self.select, start=1):
                    if not alias and with_col_aliases:
                        alias = 'col%d' % index
                    if alias:
                        sub_selects.append("%s.%s" % (
                            self.connection.ops.quote_name('subquery'),
                            self.connection.ops.quote_name(alias),
                        ))
                    else:
                        select_clone = select.relabeled_clone({select.alias: 'subquery'})
                        subselect, subparams = select_clone.as_sql(self, self.connection)
                        sub_selects.append(subselect)
                        sub_params.extend(subparams)
                return 'SELECT %s FROM (%s) subquery' % (
                    ', '.join(sub_selects),
                    ' '.join(result),
                ), tuple(sub_params + params)

            return ' '.join(result), tuple(params)
        finally:
            # Finally do cleanup - get rid of the joins we created above.
            self.query.reset_refcounts(refcounts_before)

    def get_default_columns(self, start_alias=None, opts=None, from_parent=None):
        """
        Compute the default columns for selecting every field in the base
        model. Will sometimes be called to pull in related models (e.g. via
        select_related), in which case "opts" and "start_alias" will be given
        to provide a starting point for the traversal.

        Return a list of strings, quoted appropriately for use in SQL
        directly, as well as a set of aliases used in the select statement (if
        'as_pairs' is True, return a list of (alias, col_name) pairs instead
        of strings as the first component and None as the second component).
        """
        result = []
        if opts is None:
            opts = self.query.get_meta()
        only_load = self.deferred_to_columns()
        start_alias = start_alias or self.query.get_initial_alias()
        # The 'seen_models' is used to optimize checking the needed parent
        # alias for a given field. This also includes None -> start_alias to
        # be used by local fields.
        seen_models = {None: start_alias}

        for field in opts.concrete_fields:
            model = field.model._meta.concrete_model
            # A proxy model will have a different model and concrete_model. We
            # will assign None if the field belongs to this model.
            if model == opts.model:
                model = None
            if from_parent and model is not None and issubclass(
                from_parent._meta.concrete_model, model._meta.concrete_model):
                # Avoid loading data for already loaded parents.
                # We end up here in the case select_related() resolution
                # proceeds from parent model to child model. In that case the
                # parent model data is already present in the SELECT clause,
                # and we want to avoid reloading the same data again.
                continue
            if field.model in only_load and field.attname not in only_load[field.model]:
                continue
            alias = self.query.join_parent_model(opts, model, start_alias,
                                                 seen_models)
            column = field.get_col(alias)
            result.append(column)
        return result

    def get_distinct(self):
        """
        Return a quoted list of fields to use in DISTINCT ON part of the query.

        This method can alter the tables in the query, and thus it must be
        called before get_from_clause().
        """
        result = []
        params = []
        opts = self.query.get_meta()

        for name in self.query.distinct_fields:
            parts = name.split(LOOKUP_SEP)
            _, targets, alias, joins, path, _, transform_function = self._setup_joins(parts, opts, None)
            targets, alias, _ = self.query.trim_joins(targets, joins, path)
            for target in targets:
                if name in self.query.annotation_select:
                    result.append(name)
                else:
                    r, p = self.compile(transform_function(target, alias))
                    result.append(r)
                    params.append(p)
        return result, params

    def find_ordering_name(self, name, opts, alias=None, default_order='ASC',
                           already_seen=None):
        """
        Return the table alias (the name might be ambiguous, the alias will
        not be) and column name for ordering by the given 'name' parameter.
        The 'name' is of the form 'field1__field2__...__fieldN'.
        """
        name, order = get_order_dir(name, default_order)
        descending = order == 'DESC'
        pieces = name.split(LOOKUP_SEP)
        field, targets, alias, joins, path, opts, transform_function = self._setup_joins(pieces, opts, alias)

        # If we get to this point and the field is a relation to another model,
        # append the default ordering for that model unless the attribute name
        # of the field is specified.
        if field.is_relation and opts.ordering and getattr(field, 'attname', None) != name:
            # Firstly, avoid infinite loops.
            already_seen = already_seen or set()
            join_tuple = tuple(getattr(self.query.alias_map[j], 'join_cols', None) for j in joins)
            if join_tuple in already_seen:
                raise FieldError('Infinite loop caused by ordering.')
            already_seen.add(join_tuple)

            results = []
            for item in opts.ordering:
                results.extend(self.find_ordering_name(item, opts, alias,
                                                       order, already_seen))
            return results
        targets, alias, _ = self.query.trim_joins(targets, joins, path)
        return [(OrderBy(transform_function(t, alias), descending=descending), False) for t in targets]

    def _setup_joins(self, pieces, opts, alias):
        """
        Helper method for get_order_by() and get_distinct().

        get_ordering() and get_distinct() must produce same target columns on
        same input, as the prefixes of get_ordering() and get_distinct() must
        match. Executing SQL where this is not true is an error.
        """
        alias = alias or self.query.get_initial_alias()
        field, targets, opts, joins, path, transform_function = self.query.setup_joins(pieces, opts, alias)
        alias = joins[-1]
        return field, targets, alias, joins, path, opts, transform_function

    def get_from_clause(self):
        """
        Return a list of strings that are joined together to go after the
        "FROM" part of the query, as well as a list any extra parameters that
        need to be included. Subclasses, can override this to create a
        from-clause via a "select".

        This should only be called after any SQL construction methods that
        might change the tables that are needed. This means the select columns,
        ordering, and distinct must be done first.
        """
        result = []
        params = []
        for alias in tuple(self.query.alias_map):
            if not self.query.alias_refcount[alias]:
                continue
            try:
                from_clause = self.query.alias_map[alias]
            except KeyError:
                # Extra tables can end up in self.tables, but not in the
                # alias_map if they aren't in a join. That's OK. We skip them.
                continue
            clause_sql, clause_params = self.compile(from_clause)
            result.append(clause_sql)
            params.extend(clause_params)
        for t in self.query.extra_tables:
            alias, _ = self.query.table_alias(t)
            # Only add the alias if it's not already present (the table_alias()
            # call increments the refcount, so an alias refcount of one means
            # this is the only reference).
            if alias not in self.query.alias_map or self.query.alias_refcount[alias] == 1:
                result.append(', %s' % self.quote_name_unless_alias(alias))
        return result, params

    def get_related_selections(self, select, opts=None, root_alias=None, cur_depth=1,
                               requested=None, restricted=None):
        """
        Fill in the information needed for a select_related query. The current
        depth is measured as the number of connections away from the root model
        (for example, cur_depth=1 means we are looking at models with direct
        connections to the root model).
        """

        def _get_field_choices():
            direct_choices = (f.name for f in opts.fields if f.is_relation)
            reverse_choices = (
                f.field.related_query_name()
                for f in opts.related_objects if f.field.unique
            )
            return chain(direct_choices, reverse_choices, self.query._filtered_relations)

        related_klass_infos = []
        if not restricted and cur_depth > self.query.max_depth:
            # We've recursed far enough; bail out.
            return related_klass_infos

        if not opts:
            opts = self.query.get_meta()
            root_alias = self.query.get_initial_alias()
        only_load = self.query.get_loaded_field_names()

        # Setup for the case when only particular related fields should be
        # included in the related selection.
        fields_found = set()
        if requested is None:
            restricted = isinstance(self.query.select_related, dict)
            if restricted:
                requested = self.query.select_related

        def get_related_klass_infos(klass_info, related_klass_infos):
            klass_info['related_klass_infos'] = related_klass_infos

        for f in opts.fields:
            field_model = f.model._meta.concrete_model
            fields_found.add(f.name)

            if restricted:
                next = requested.get(f.name, {})
                if not f.is_relation:
                    # If a non-related field is used like a relation,
                    # or if a single non-relational field is given.
                    if next or f.name in requested:
                        raise FieldError(
                            "Non-relational field given in select_related: '%s'. "
                            "Choices are: %s" % (
                                f.name,
                                ", ".join(_get_field_choices()) or '(none)',
                            )
                        )
            else:
                next = False

            if not select_related_descend(f, restricted, requested,
                                          only_load.get(field_model)):
                continue
            klass_info = {
                'model': f.remote_field.model,
                'field': f,
                'reverse': False,
                'local_setter': f.set_cached_value,
                'remote_setter': f.remote_field.set_cached_value if f.unique else lambda x, y: None,
                'from_parent': False,
            }
            related_klass_infos.append(klass_info)
            select_fields = []
            _, _, _, joins, _, _ = self.query.setup_joins(
                [f.name], opts, root_alias)
            alias = joins[-1]
            columns = self.get_default_columns(start_alias=alias, opts=f.remote_field.model._meta)
            for col in columns:
                select_fields.append(len(select))
                select.append((col, None))
            klass_info['select_fields'] = select_fields
            next_klass_infos = self.get_related_selections(
                select, f.remote_field.model._meta, alias, cur_depth + 1, next, restricted)
            get_related_klass_infos(klass_info, next_klass_infos)

        if restricted:
            related_fields = [
                (o.field, o.related_model)
                for o in opts.related_objects
                if o.field.unique and not o.many_to_many
            ]
            for f, model in related_fields:
                if not select_related_descend(f, restricted, requested,
                                              only_load.get(model), reverse=True):
                    continue

                related_field_name = f.related_query_name()
                fields_found.add(related_field_name)

                join_info = self.query.setup_joins([related_field_name], opts, root_alias)
                alias = join_info.joins[-1]
                from_parent = issubclass(model, opts.model) and model is not opts.model
                klass_info = {
                    'model': model,
                    'field': f,
                    'reverse': True,
                    'local_setter': f.remote_field.set_cached_value,
                    'remote_setter': f.set_cached_value,
                    'from_parent': from_parent,
                }
                related_klass_infos.append(klass_info)
                select_fields = []
                columns = self.get_default_columns(
                    start_alias=alias, opts=model._meta, from_parent=opts.model)
                for col in columns:
                    select_fields.append(len(select))
                    select.append((col, None))
                klass_info['select_fields'] = select_fields
                next = requested.get(f.related_query_name(), {})
                next_klass_infos = self.get_related_selections(
                    select, model._meta, alias, cur_depth + 1,
                    next, restricted)
                get_related_klass_infos(klass_info, next_klass_infos)
            fields_not_found = set(requested).difference(fields_found)
            for name in list(requested):
                # Filtered relations work only on the topmost level.
                if cur_depth > 1:
                    break
                if name in self.query._filtered_relations:
                    fields_found.add(name)
                    f, _, join_opts, joins, _, _ = self.query.setup_joins([name], opts, root_alias)
                    model = join_opts.model
                    alias = joins[-1]
                    from_parent = issubclass(model, opts.model) and model is not opts.model

                    def local_setter(obj, from_obj):
                        f.remote_field.set_cached_value(from_obj, obj)

                    def remote_setter(obj, from_obj):
                        setattr(from_obj, name, obj)

                    klass_info = {
                        'model': model,
                        'field': f,
                        'reverse': True,
                        'local_setter': local_setter,
                        'remote_setter': remote_setter,
                        'from_parent': from_parent,
                    }
                    related_klass_infos.append(klass_info)
                    select_fields = []
                    columns = self.get_default_columns(
                        start_alias=alias, opts=model._meta,
                        from_parent=opts.model,
                    )
                    for col in columns:
                        select_fields.append(len(select))
                        select.append((col, None))
                    klass_info['select_fields'] = select_fields
                    next_requested = requested.get(name, {})
                    next_klass_infos = self.get_related_selections(
                        select, opts=model._meta, root_alias=alias,
                        cur_depth=cur_depth + 1, requested=next_requested,
                        restricted=restricted,
                    )
                    get_related_klass_infos(klass_info, next_klass_infos)
            fields_not_found = set(requested).difference(fields_found)
            if fields_not_found:
                invalid_fields = ("'%s'" % s for s in fields_not_found)
                raise FieldError(
                    'Invalid field name(s) given in select_related: %s. '
                    'Choices are: %s' % (
                        ', '.join(invalid_fields),
                        ', '.join(_get_field_choices()) or '(none)',
                    )
                )
        return related_klass_infos

    def get_select_for_update_of_arguments(self):
        """
        Return a quoted list of arguments for the SELECT FOR UPDATE OF part of
        the query.
        """

        def _get_field_choices():
            """Yield all allowed field paths in breadth-first search order."""
            queue = collections.deque([(None, self.klass_info)])
            while queue:
                parent_path, klass_info = queue.popleft()
                if parent_path is None:
                    path = []
                    yield 'self'
                else:
                    field = klass_info['field']
                    if klass_info['reverse']:
                        field = field.remote_field
                    path = parent_path + [field.name]
                    yield LOOKUP_SEP.join(path)
                queue.extend(
                    (path, klass_info)
                    for klass_info in klass_info.get('related_klass_infos', [])
                )

        result = []
        invalid_names = []
        for name in self.query.select_for_update_of:
            parts = [] if name == 'self' else name.split(LOOKUP_SEP)
            klass_info = self.klass_info
            for part in parts:
                for related_klass_info in klass_info.get('related_klass_infos', []):
                    field = related_klass_info['field']
                    if related_klass_info['reverse']:
                        field = field.remote_field
                    if field.name == part:
                        klass_info = related_klass_info
                        break
                else:
                    klass_info = None
                    break
            if klass_info is None:
                invalid_names.append(name)
                continue
            select_index = klass_info['select_fields'][0]
            col = self.select[select_index][0]
            if self.connection.features.select_for_update_of_column:
                result.append(self.compile(col)[0])
            else:
                result.append(self.quote_name_unless_alias(col.alias))
        if invalid_names:
            raise FieldError(
                'Invalid field name(s) given in select_for_update(of=(...)): %s. '
                'Only relational fields followed in the query are allowed. '
                'Choices are: %s.' % (
                    ', '.join(invalid_names),
                    ', '.join(_get_field_choices()),
                )
            )
        return result

    def deferred_to_columns(self):
        """
        Convert the self.deferred_loading data structure to mapping of table
        names to sets of column names which are to be loaded. Return the
        dictionary.
        """
        columns = {}
        self.query.deferred_to_data(columns, self.query.get_loaded_field_names_cb)
        return columns

    def get_converters(self, expressions):
        converters = {}
        for i, expression in enumerate(expressions):
            if expression:
                backend_converters = self.connection.ops.get_db_converters(expression)
                field_converters = expression.get_db_converters(self.connection)
                if backend_converters or field_converters:
                    convs = []
                    for conv in (backend_converters + field_converters):
                        if func_supports_parameter(conv, 'context'):
                            warnings.warn(
                                'Remove the context parameter from %s.%s(). Support for it '
                                'will be removed in Django 3.0.' % (
                                    conv.__self__.__class__.__name__,
                                    conv.__name__,
                                ),
                                RemovedInDjango30Warning,
                            )
                            conv = functools.partial(conv, context={})
                        convs.append(conv)
                    converters[i] = (convs, expression)
        return converters

    def apply_converters(self, rows, converters):
        connection = self.connection
        converters = list(converters.items())
        for row in map(list, rows):
            for pos, (convs, expression) in converters:
                value = row[pos]
                for converter in convs:
                    value = converter(value, expression, connection)
                row[pos] = value
            yield row

    def results_iter(self, results=None, tuple_expected=False, chunked_fetch=False,
                     chunk_size=GET_ITERATOR_CHUNK_SIZE):
        """Return an iterator over the results from executing this query."""
        if results is None:
            results = self.execute_sql(MULTI, chunked_fetch=chunked_fetch, chunk_size=chunk_size)
        fields = [s[0] for s in self.select[0:self.col_count]]
        converters = self.get_converters(fields)
        rows = chain.from_iterable(results)
        if converters:
            rows = self.apply_converters(rows, converters)
            if tuple_expected:
                rows = map(tuple, rows)
        return rows

    def has_results(self):
        """
        Backends (e.g. NoSQL) can override this in order to use optimized
        versions of "query has any results."
        """
        # This is always executed on a query clone, so we can modify self.query
        self.query.add_extra({'a': 1}, None, None, None, None, None)
        self.query.set_extra_mask(['a'])
        return bool(self.execute_sql(SINGLE))

    def execute_sql(self, result_type=MULTI, chunked_fetch=False, chunk_size=GET_ITERATOR_CHUNK_SIZE):
        """
        Run the query against the database and return the result(s). The
        return value is a single data item if result_type is SINGLE, or an
        iterator over the results if the result_type is MULTI.

        result_type is either MULTI (use fetchmany() to retrieve all rows),
        SINGLE (only retrieve a single row), or None. In this last case, the
        cursor is returned if any query is executed, since it's used by
        subclasses such as InsertQuery). It's possible, however, that no query
        is needed, as the filters describe an empty set. In that case, None is
        returned, to avoid any unnecessary database interaction.
        """
        result_type = result_type or NO_RESULTS
        try:
            sql, params = self.as_sql()
            if not sql:
                raise EmptyResultSet
        except EmptyResultSet:
            if result_type == MULTI:
                return iter([])
            else:
                return
        if chunked_fetch:
            cursor = self.connection.chunked_cursor()
        else:
            cursor = self.connection.cursor()
        try:
            cursor.execute(sql, params)
        except Exception:
            # Might fail for server-side cursors (e.g. connection closed)
            cursor.close()
            raise

        if result_type == CURSOR:
            # Give the caller the cursor to process and close.
            return cursor
        if result_type == SINGLE:
            try:
                val = cursor.fetchone()
                if val:
                    return val[0:self.col_count]
                return val
            finally:
                # done with the cursor
                cursor.close()
        if result_type == NO_RESULTS:
            cursor.close()
            return

        result = cursor_iter(
            cursor, self.connection.features.empty_fetchmany_value,
            self.col_count if self.has_extra_select else None,
            chunk_size,
        )
        if not chunked_fetch and not self.connection.features.can_use_chunked_reads:
            try:
                # If we are using non-chunked reads, we return the same data
                # structure as normally, but ensure it is all read into memory
                # before going any further. Use chunked_fetch if requested.
                return list(result)
            finally:
                # done with the cursor
                cursor.close()
        return result

    def as_subquery_condition(self, alias, columns, compiler):
        qn = compiler.quote_name_unless_alias
        qn2 = self.connection.ops.quote_name

        for index, select_col in enumerate(self.query.select):
            lhs_sql, lhs_params = self.compile(select_col)
            rhs = '%s.%s' % (qn(alias), qn2(columns[index]))
            self.query.where.add(
                QueryWrapper('%s = %s' % (lhs_sql, rhs), lhs_params), 'AND')

        sql, params = self.as_sql()
        return 'EXISTS (%s)' % sql, params


class SQLInsertCompiler(SQLCompiler):
    return_id = False

    def field_as_sql(self, field, val):
        """
        Take a field and a value intended to be saved on that field, and
        return placeholder SQL and accompanying params. Check for raw values,
        expressions, and fields with get_placeholder() defined in that order.

        When field is None, consider the value raw and use it as the
        placeholder, with no corresponding parameters returned.
        """
        if field is None:
            # A field value of None means the value is raw.
            sql, params = val, []
        elif hasattr(val, 'as_sql'):
            # This is an expression, let's compile it.
            sql, params = self.compile(val)
        elif hasattr(field, 'get_placeholder'):
            # Some fields (e.g. geo fields) need special munging before
            # they can be inserted.
            sql, params = field.get_placeholder(val, self, self.connection), [val]
        else:
            # Return the common case for the placeholder
            sql, params = '%s', [val]

        # The following hook is only used by Oracle Spatial, which sometimes
        # needs to yield 'NULL' and [] as its placeholder and params instead
        # of '%s' and [None]. The 'NULL' placeholder is produced earlier by
        # OracleOperations.get_geom_placeholder(). The following line removes
        # the corresponding None parameter. See ticket #10888.
        params = self.connection.ops.modify_insert_params(sql, params)

        return sql, params

    def prepare_value(self, field, value):
        """
        Prepare a value to be used in a query by resolving it if it is an
        expression and otherwise calling the field's get_db_prep_save().
        """
        if hasattr(value, 'resolve_expression'):
            value = value.resolve_expression(self.query, allow_joins=False, for_save=True)
            # Don't allow values containing Col expressions. They refer to
            # existing columns on a row, but in the case of insert the row
            # doesn't exist yet.
            if value.contains_column_references:
                raise ValueError(
                    'Failed to insert expression "%s" on %s. F() expressions '
                    'can only be used to update, not to insert.' % (value, field)
                )
            if value.contains_aggregate:
                raise FieldError("Aggregate functions are not allowed in this query")
            if value.contains_over_clause:
                raise FieldError('Window expressions are not allowed in this query.')
        else:
            value = field.get_db_prep_save(value, connection=self.connection)
        return value

    def pre_save_val(self, field, obj):
        """
        Get the given field's value off the given obj. pre_save() is used for
        things like auto_now on DateTimeField. Skip it if this is a raw query.
        """
        if self.query.raw:
            return getattr(obj, field.attname)
        return field.pre_save(obj, add=True)

    def assemble_as_sql(self, fields, value_rows):
        """
        Take a sequence of N fields and a sequence of M rows of values, and
        generate placeholder SQL and parameters for each field and value.
        Return a pair containing:
         * a sequence of M rows of N SQL placeholder strings, and
         * a sequence of M rows of corresponding parameter values.

        Each placeholder string may contain any number of '%s' interpolation
        strings, and each parameter row will contain exactly as many params
        as the total number of '%s's in the corresponding placeholder row.
        """
        if not value_rows:
            return [], []

        # list of (sql, [params]) tuples for each object to be saved
        # Shape: [n_objs][n_fields][2]
        rows_of_fields_as_sql = (
            (self.field_as_sql(field, v) for field, v in zip(fields, row))
            for row in value_rows
        )

        # tuple like ([sqls], [[params]s]) for each object to be saved
        # Shape: [n_objs][2][n_fields]
        sql_and_param_pair_rows = (zip(*row) for row in rows_of_fields_as_sql)

        # Extract separate lists for placeholders and params.
        # Each of these has shape [n_objs][n_fields]
        placeholder_rows, param_rows = zip(*sql_and_param_pair_rows)

        # Params for each field are still lists, and need to be flattened.
        param_rows = [[p for ps in row for p in ps] for row in param_rows]

        return placeholder_rows, param_rows

    def as_sql(self):
        # We don't need quote_name_unless_alias() here, since these are all
        # going to be column names (so we can avoid the extra overhead).
        qn = self.connection.ops.quote_name
        opts = self.query.get_meta()
        result = ['INSERT INTO %s' % qn(opts.db_table)]
        fields = self.query.fields or [opts.pk]
        result.append('(%s)' % ', '.join(qn(f.column) for f in fields))

        if self.query.fields:
            value_rows = [
                [self.prepare_value(field, self.pre_save_val(field, obj)) for field in fields]
                for obj in self.query.objs
            ]
        else:
            # An empty object.
            value_rows = [[self.connection.ops.pk_default_value()] for _ in self.query.objs]
            fields = [None]

        # Currently the backends just accept values when generating bulk
        # queries and generate their own placeholders. Doing that isn't
        # necessary and it should be possible to use placeholders and
        # expressions in bulk inserts too.
        can_bulk = (not self.return_id and self.connection.features.has_bulk_insert)

        placeholder_rows, param_rows = self.assemble_as_sql(fields, value_rows)

        if self.return_id and self.connection.features.can_return_id_from_insert:
            if self.connection.features.can_return_ids_from_bulk_insert:
                result.append(self.connection.ops.bulk_insert_sql(fields, placeholder_rows))
                params = param_rows
            else:
                result.append("VALUES (%s)" % ", ".join(placeholder_rows[0]))
                params = [param_rows[0]]
            col = "%s.%s" % (qn(opts.db_table), qn(opts.pk.column))
            r_fmt, r_params = self.connection.ops.return_insert_id()
            # Skip empty r_fmt to allow subclasses to customize behavior for
            # 3rd party backends. Refs #19096.
            if r_fmt:
                result.append(r_fmt % col)
                params += [r_params]
            return [(" ".join(result), tuple(chain.from_iterable(params)))]

        if can_bulk:
            result.append(self.connection.ops.bulk_insert_sql(fields, placeholder_rows))
            return [(" ".join(result), tuple(p for ps in param_rows for p in ps))]
        else:
            return [
                (" ".join(result + ["VALUES (%s)" % ", ".join(p)]), vals)
                for p, vals in zip(placeholder_rows, param_rows)
            ]

    def execute_sql(self, return_id=False):
        assert not (
            return_id and len(self.query.objs) != 1 and
            not self.connection.features.can_return_ids_from_bulk_insert
        )
        self.return_id = return_id
        with self.connection.cursor() as cursor:
            for sql, params in self.as_sql():
                cursor.execute(sql, params)
            if not return_id:
                return
            if self.connection.features.can_return_ids_from_bulk_insert and len(self.query.objs) > 1:
                return self.connection.ops.fetch_returned_insert_ids(cursor)
            if self.connection.features.can_return_id_from_insert:
                assert len(self.query.objs) == 1
                return self.connection.ops.fetch_returned_insert_id(cursor)
            return self.connection.ops.last_insert_id(
                cursor, self.query.get_meta().db_table, self.query.get_meta().pk.column
            )


class SQLDeleteCompiler(SQLCompiler):
    def as_sql(self):
        """
        Create the SQL for this query. Return the SQL string and list of
        parameters.
        """
        assert len([t for t in self.query.alias_map if self.query.alias_refcount[t] > 0]) == 1, \
            "Can only delete from one table at a time."
        qn = self.quote_name_unless_alias
        result = ['DELETE FROM %s' % qn(self.query.base_table)]
        where, params = self.compile(self.query.where)
        if where:
            result.append('WHERE %s' % where)
        return ' '.join(result), tuple(params)


class SQLUpdateCompiler(SQLCompiler):
    def as_sql(self):
        """
        Create the SQL for this query. Return the SQL string and list of
        parameters.
        """
        self.pre_sql_setup()
        if not self.query.values:
            return '', ()
        qn = self.quote_name_unless_alias
        values, update_params = [], []
        for field, model, val in self.query.values:
            if hasattr(val, 'resolve_expression'):
                val = val.resolve_expression(self.query, allow_joins=False, for_save=True)
                if val.contains_aggregate:
                    raise FieldError("Aggregate functions are not allowed in this query")
                if val.contains_over_clause:
                    raise FieldError('Window expressions are not allowed in this query.')
            elif hasattr(val, 'prepare_database_save'):
                if field.remote_field:
                    val = field.get_db_prep_save(
                        val.prepare_database_save(field),
                        connection=self.connection,
                    )
                else:
                    raise TypeError(
                        "Tried to update field %s with a model instance, %r. "
                        "Use a value compatible with %s."
                        % (field, val, field.__class__.__name__)
                    )
            else:
                val = field.get_db_prep_save(val, connection=self.connection)

            # Getting the placeholder for the field.
            if hasattr(field, 'get_placeholder'):
                placeholder = field.get_placeholder(val, self, self.connection)
            else:
                placeholder = '%s'
            name = field.column
            if hasattr(val, 'as_sql'):
                sql, params = self.compile(val)
                values.append('%s = %s' % (qn(name), placeholder % sql))
                update_params.extend(params)
            elif val is not None:
                values.append('%s = %s' % (qn(name), placeholder))
                update_params.append(val)
            else:
                values.append('%s = NULL' % qn(name))
        table = self.query.base_table
        result = [
            'UPDATE %s SET' % qn(table),
            ', '.join(values),
        ]
        where, params = self.compile(self.query.where)
        if where:
            result.append('WHERE %s' % where)
        return ' '.join(result), tuple(update_params + params)

    def execute_sql(self, result_type):
        """
        Execute the specified update. Return the number of rows affected by
        the primary update query. The "primary update query" is the first
        non-empty query that is executed. Row counts for any subsequent,
        related queries are not available.
        """
        cursor = super().execute_sql(result_type)
        try:
            rows = cursor.rowcount if cursor else 0
            is_empty = cursor is None
        finally:
            if cursor:
                cursor.close()
        for query in self.query.get_related_updates():
            aux_rows = query.get_compiler(self.using).execute_sql(result_type)
            if is_empty and aux_rows:
                rows = aux_rows
                is_empty = False
        return rows

    def pre_sql_setup(self):
        """
        If the update depends on results from other tables, munge the "where"
        conditions to match the format required for (portable) SQL updates.

        If multiple updates are required, pull out the id values to update at
        this point so that they don't change as a result of the progressive
        updates.
        """
        refcounts_before = self.query.alias_refcount.copy()
        # Ensure base table is in the query
        self.query.get_initial_alias()
        count = self.query.count_active_tables()
        if not self.query.related_updates and count == 1:
            return
        query = self.query.chain(klass=Query)
        query.select_related = False
        query.clear_ordering(True)
        query._extra = {}
        query.select = []
        query.add_fields([query.get_meta().pk.name])
        super().pre_sql_setup()

        must_pre_select = count > 1 and not self.connection.features.update_can_self_select

        # Now we adjust the current query: reset the where clause and get rid
        # of all the tables we don't need (since they're in the sub-select).
        self.query.where = self.query.where_class()
        if self.query.related_updates or must_pre_select:
            # Either we're using the idents in multiple update queries (so
            # don't want them to change), or the db backend doesn't support
            # selecting from the updating table (e.g. MySQL).
            idents = []
            for rows in query.get_compiler(self.using).execute_sql(MULTI):
                idents.extend(r[0] for r in rows)
            self.query.add_filter(('pk__in', idents))
            self.query.related_ids = idents
        else:
            # The fast path. Filters and updates in one query.
            self.query.add_filter(('pk__in', query))
        self.query.reset_refcounts(refcounts_before)


class SQLAggregateCompiler(SQLCompiler):
    def as_sql(self):
        """
        Create the SQL for this query. Return the SQL string and list of
        parameters.
        """
        sql, params = [], []
        for annotation in self.query.annotation_select.values():
            ann_sql, ann_params = self.compile(annotation, select_format=FORCE)
            sql.append(ann_sql)
            params.extend(ann_params)
        self.col_count = len(self.query.annotation_select)
        sql = ', '.join(sql)
        params = tuple(params)

        sql = 'SELECT %s FROM (%s) subquery' % (sql, self.query.subquery)
        params = params + self.query.sub_params
        return sql, params


def cursor_iter(cursor, sentinel, col_count, itersize):
    """
    Yield blocks of rows from a cursor and ensure the cursor is closed when
    done.
    """
    try:
        for rows in iter((lambda: cursor.fetchmany(itersize)), sentinel):
            yield rows if col_count is None else [r[:col_count] for r in rows]
    finally:
        cursor.close()<|MERGE_RESOLUTION|>--- conflicted
+++ resolved
@@ -409,13 +409,8 @@
                 # If the columns list is limited, then all combined queries
                 # must have the same columns list. Set the selects defined on
                 # the query on all combined queries, if not already set.
-<<<<<<< HEAD
                 if (not(compiler.query.values_select or
                         compiler.query.annotations) and self.query.values_select):
-=======
-                if (not (compiler.query.values_select or
-                         compiler.query.annotations) and self.query.values_select):
->>>>>>> 08c40727
                     compiler.query.set_values(self.query.values_select)
                 parts += (compiler.as_sql(),)
             except EmptyResultSet:
