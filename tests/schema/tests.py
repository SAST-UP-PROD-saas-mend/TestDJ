from __future__ import absolute_import
import datetime
import unittest

from django.test import TransactionTestCase
from django.db import connection, DatabaseError, IntegrityError
from django.db.models.fields import IntegerField, TextField, CharField, SlugField
from django.db.models.fields.related import ManyToManyField, ForeignKey
from django.db.models.loading import BaseAppCache
from django.db.transaction import atomic
<<<<<<< HEAD
from .models import Author, AuthorWithM2M, Book, BookWithSlug, BookWithM2M, BookWithRepointedAuthor, Tag, TagIndexed, TagM2MTest, TagUniqueRename, UniqueTest, DummyTarget
=======
from .models import (Author, AuthorWithM2M, Book, BookWithLongName,
    BookWithSlug, BookWithM2M, Tag, TagIndexed, TagM2MTest, TagUniqueRename,
    UniqueTest)
>>>>>>> 041a076d


class SchemaTests(TransactionTestCase):
    """
    Tests that the schema-alteration code works correctly.

    Be aware that these tests are more liable than most to false results,
    as sometimes the code to check if a test has worked is almost as complex
    as the code it is testing.
    """

    available_apps = []

<<<<<<< HEAD
    models = [Author, AuthorWithM2M, Book, BookWithSlug, BookWithM2M, BookWithRepointedAuthor, Tag, TagIndexed, TagM2MTest, TagUniqueRename, UniqueTest, DummyTarget]
=======
    models = [
        Author, AuthorWithM2M, Book, BookWithLongName, BookWithSlug,
        BookWithM2M, Tag, TagIndexed, TagM2MTest, TagUniqueRename, UniqueTest,
    ]
>>>>>>> 041a076d

    # Utility functions

    def tearDown(self):
        # Delete any tables made for our models
        self.delete_tables()

    def delete_tables(self):
        "Deletes all model tables for our models for a clean test environment"
        cursor = connection.cursor()
        connection.disable_constraint_checking()
        table_names = connection.introspection.table_names(cursor)
        for model in self.models:
            # Remove any M2M tables first
            for field in model._meta.local_many_to_many:
                with atomic():
                    tbl = field.rel.through._meta.db_table
                    if tbl in table_names:
                        cursor.execute(connection.schema_editor().sql_delete_table % {
                            "table": connection.ops.quote_name(tbl),
                        })
                        table_names.remove(tbl)
            # Then remove the main tables
            with atomic():
                tbl = model._meta.db_table
                if tbl in table_names:
                    cursor.execute(connection.schema_editor().sql_delete_table % {
                        "table": connection.ops.quote_name(tbl),
                    })
                    table_names.remove(tbl)
        connection.enable_constraint_checking()

    def column_classes(self, model):
        cursor = connection.cursor()
        columns = dict(
            (d[0], (connection.introspection.get_field_type(d[1], d), d))
            for d in connection.introspection.get_table_description(
                cursor,
                model._meta.db_table,
            )
        )
        # SQLite has a different format for field_type
        for name, (type, desc) in columns.items():
            if isinstance(type, tuple):
                columns[name] = (type[0], desc)
        # SQLite also doesn't error properly
        if not columns:
            raise DatabaseError("Table does not exist (empty pragma)")
        return columns

    # Tests

    def test_creation_deletion(self):
        """
        Tries creating a model's table, and then deleting it.
        """
        # Create the table
        with connection.schema_editor() as editor:
            editor.create_model(Author)
        # Check that it's there
        list(Author.objects.all())
        # Clean up that table
        with connection.schema_editor() as editor:
            editor.delete_model(Author)
        # Check that it's gone
        self.assertRaises(
            DatabaseError,
            lambda: list(Author.objects.all()),
        )

    @unittest.skipUnless(connection.features.supports_foreign_keys, "No FK support")
    def test_fk(self):
        "Tests that creating tables out of FK order, then repointing, works"
        # Create the table
        with connection.schema_editor() as editor:
            editor.create_model(Book)
            editor.create_model(Author)
            editor.create_model(DummyTarget)
        # Check that initial tables are there
        list(Author.objects.all())
        list(Book.objects.all())
        # Make sure the FK constraint is present
        with self.assertRaises(IntegrityError):
            Book.objects.create(
                author_id=1,
                title="Much Ado About Foreign Keys",
                pub_date=datetime.datetime.now(),
            )
        # Repoint the FK constraint
        new_field = ForeignKey(DummyTarget)
        new_field.contribute_to_class(BookWithRepointedAuthor, "author")
        with connection.schema_editor() as editor:
            editor.alter_field(
                Book,
                Book._meta.get_field_by_name("author")[0],
                new_field,
                strict=True,
            )
        # Make sure the new FK constraint is present
        constraints = connection.introspection.get_constraints(connection.cursor(), Book._meta.db_table)
        for name, details in constraints.items():
            if details['columns'] == ["author_id"] and details['foreign_key']:
                self.assertEqual(details['foreign_key'], ('schema_dummytarget', 'id'))
                break
        else:
            self.fail("No FK constraint for author_id found")

    def test_add_field(self):
        """
        Tests adding fields to models
        """
        # Create the table
        with connection.schema_editor() as editor:
            editor.create_model(Author)
        # Ensure there's no age field
        columns = self.column_classes(Author)
        self.assertNotIn("age", columns)
        # Alter the name field to a TextField
        new_field = IntegerField(null=True)
        new_field.set_attributes_from_name("age")
        with connection.schema_editor() as editor:
            editor.add_field(
                Author,
                new_field,
            )
        # Ensure the field is right afterwards
        columns = self.column_classes(Author)
        self.assertEqual(columns['age'][0], "IntegerField")
        self.assertEqual(columns['age'][1][6], True)

    def test_alter(self):
        """
        Tests simple altering of fields
        """
        # Create the table
        with connection.schema_editor() as editor:
            editor.create_model(Author)
        # Ensure the field is right to begin with
        columns = self.column_classes(Author)
        self.assertEqual(columns['name'][0], "CharField")
        self.assertEqual(bool(columns['name'][1][6]), bool(connection.features.interprets_empty_strings_as_nulls))
        # Alter the name field to a TextField
        new_field = TextField(null=True)
        new_field.set_attributes_from_name("name")
        with connection.schema_editor() as editor:
            editor.alter_field(
                Author,
                Author._meta.get_field_by_name("name")[0],
                new_field,
                strict=True,
            )
        # Ensure the field is right afterwards
        columns = self.column_classes(Author)
        self.assertEqual(columns['name'][0], "TextField")
        self.assertEqual(columns['name'][1][6], True)
        # Change nullability again
        new_field2 = TextField(null=False)
        new_field2.set_attributes_from_name("name")
        with connection.schema_editor() as editor:
            editor.alter_field(
                Author,
                new_field,
                new_field2,
                strict=True,
            )
        # Ensure the field is right afterwards
        columns = self.column_classes(Author)
        self.assertEqual(columns['name'][0], "TextField")
        self.assertEqual(bool(columns['name'][1][6]), False)

    def test_rename(self):
        """
        Tests simple altering of fields
        """
        # Create the table
        with connection.schema_editor() as editor:
            editor.create_model(Author)
        # Ensure the field is right to begin with
        columns = self.column_classes(Author)
        self.assertEqual(columns['name'][0], "CharField")
        self.assertNotIn("display_name", columns)
        # Alter the name field's name
        new_field = CharField(max_length=254)
        new_field.set_attributes_from_name("display_name")
        with connection.schema_editor() as editor:
            editor.alter_field(
                Author,
                Author._meta.get_field_by_name("name")[0],
                new_field,
                strict=True,
            )
        # Ensure the field is right afterwards
        columns = self.column_classes(Author)
        self.assertEqual(columns['display_name'][0], "CharField")
        self.assertNotIn("name", columns)

    def test_m2m_create(self):
        """
        Tests M2M fields on models during creation
        """
        # Create the tables
        with connection.schema_editor() as editor:
            editor.create_model(Author)
            editor.create_model(TagM2MTest)
            editor.create_model(BookWithM2M)
        # Ensure there is now an m2m table there
        columns = self.column_classes(BookWithM2M._meta.get_field_by_name("tags")[0].rel.through)
        self.assertEqual(columns['tagm2mtest_id'][0], "IntegerField")

    def test_m2m(self):
        """
        Tests adding/removing M2M fields on models
        """
        # Create the tables
        with connection.schema_editor() as editor:
            editor.create_model(AuthorWithM2M)
            editor.create_model(TagM2MTest)
        # Create an M2M field
        new_field = ManyToManyField("schema.TagM2MTest", related_name="authors")
        new_field.contribute_to_class(AuthorWithM2M, "tags")
        try:
            # Ensure there's no m2m table there
            self.assertRaises(DatabaseError, self.column_classes, new_field.rel.through)
            # Add the field
            with connection.schema_editor() as editor:
                editor.add_field(
                    Author,
                    new_field,
                )
            # Ensure there is now an m2m table there
            columns = self.column_classes(new_field.rel.through)
            self.assertEqual(columns['tagm2mtest_id'][0], "IntegerField")
            # Remove the M2M table again
            with connection.schema_editor() as editor:
                editor.remove_field(
                    Author,
                    new_field,
                )
            # Ensure there's no m2m table there
            self.assertRaises(DatabaseError, self.column_classes, new_field.rel.through)
        finally:
            # Cleanup model states
            AuthorWithM2M._meta.local_many_to_many.remove(new_field)

    def test_m2m_repoint(self):
        """
        Tests repointing M2M fields
        """
        # Create the tables
        with connection.schema_editor() as editor:
            editor.create_model(Author)
            editor.create_model(BookWithM2M)
            editor.create_model(TagM2MTest)
            editor.create_model(UniqueTest)
        # Ensure the M2M exists and points to TagM2MTest
        constraints = connection.introspection.get_constraints(connection.cursor(), BookWithM2M._meta.get_field_by_name("tags")[0].rel.through._meta.db_table)
        if connection.features.supports_foreign_keys:
            for name, details in constraints.items():
                if details['columns'] == ["tagm2mtest_id"] and details['foreign_key']:
                    self.assertEqual(details['foreign_key'], ('schema_tagm2mtest', 'id'))
                    break
            else:
                self.fail("No FK constraint for tagm2mtest_id found")
        # Repoint the M2M
        new_field = ManyToManyField(UniqueTest)
        new_field.contribute_to_class(BookWithM2M, "uniques")
        try:
            with connection.schema_editor() as editor:
                editor.alter_field(
                    Author,
                    BookWithM2M._meta.get_field_by_name("tags")[0],
                    new_field,
                )
            # Ensure old M2M is gone
            self.assertRaises(DatabaseError, self.column_classes, BookWithM2M._meta.get_field_by_name("tags")[0].rel.through)
            # Ensure the new M2M exists and points to UniqueTest
            constraints = connection.introspection.get_constraints(connection.cursor(), new_field.rel.through._meta.db_table)
            if connection.features.supports_foreign_keys:
                for name, details in constraints.items():
                    if details['columns'] == ["uniquetest_id"] and details['foreign_key']:
                        self.assertEqual(details['foreign_key'], ('schema_uniquetest', 'id'))
                        break
                else:
                    self.fail("No FK constraint for uniquetest_id found")
        finally:
            # Cleanup through table separately
            with connection.schema_editor() as editor:
                editor.remove_field(BookWithM2M, BookWithM2M._meta.get_field_by_name("uniques")[0])
            # Cleanup model states
            BookWithM2M._meta.local_many_to_many.remove(new_field)
            del BookWithM2M._meta._m2m_cache

    @unittest.skipUnless(connection.features.supports_check_constraints, "No check constraints")
    def test_check_constraints(self):
        """
        Tests creating/deleting CHECK constraints
        """
        # Create the tables
        with connection.schema_editor() as editor:
            editor.create_model(Author)
        # Ensure the constraint exists
        constraints = connection.introspection.get_constraints(connection.cursor(), Author._meta.db_table)
        for name, details in constraints.items():
            if details['columns'] == ["height"] and details['check']:
                break
        else:
            self.fail("No check constraint for height found")
        # Alter the column to remove it
        new_field = IntegerField(null=True, blank=True)
        new_field.set_attributes_from_name("height")
        with connection.schema_editor() as editor:
            editor.alter_field(
                Author,
                Author._meta.get_field_by_name("height")[0],
                new_field,
                strict=True,
            )
        constraints = connection.introspection.get_constraints(connection.cursor(), Author._meta.db_table)
        for name, details in constraints.items():
            if details['columns'] == ["height"] and details['check']:
                self.fail("Check constraint for height found")
        # Alter the column to re-add it
        with connection.schema_editor() as editor:
            editor.alter_field(
                Author,
                new_field,
                Author._meta.get_field_by_name("height")[0],
                strict=True,
            )
        constraints = connection.introspection.get_constraints(connection.cursor(), Author._meta.db_table)
        for name, details in constraints.items():
            if details['columns'] == ["height"] and details['check']:
                break
        else:
            self.fail("No check constraint for height found")

    def test_unique(self):
        """
        Tests removing and adding unique constraints to a single column.
        """
        # Create the table
        with connection.schema_editor() as editor:
            editor.create_model(Tag)
        # Ensure the field is unique to begin with
        Tag.objects.create(title="foo", slug="foo")
        self.assertRaises(IntegrityError, Tag.objects.create, title="bar", slug="foo")
        Tag.objects.all().delete()
        # Alter the slug field to be non-unique
        new_field = SlugField(unique=False)
        new_field.set_attributes_from_name("slug")
        with connection.schema_editor() as editor:
            editor.alter_field(
                Tag,
                Tag._meta.get_field_by_name("slug")[0],
                new_field,
                strict=True,
            )
        # Ensure the field is no longer unique
        Tag.objects.create(title="foo", slug="foo")
        Tag.objects.create(title="bar", slug="foo")
        Tag.objects.all().delete()
        # Alter the slug field to be unique
        new_new_field = SlugField(unique=True)
        new_new_field.set_attributes_from_name("slug")
        with connection.schema_editor() as editor:
            editor.alter_field(
                Tag,
                new_field,
                new_new_field,
                strict=True,
            )
        # Ensure the field is unique again
        Tag.objects.create(title="foo", slug="foo")
        self.assertRaises(IntegrityError, Tag.objects.create, title="bar", slug="foo")
        Tag.objects.all().delete()
        # Rename the field
        new_field = SlugField(unique=False)
        new_field.set_attributes_from_name("slug2")
        with connection.schema_editor() as editor:
            editor.alter_field(
                Tag,
                Tag._meta.get_field_by_name("slug")[0],
                TagUniqueRename._meta.get_field_by_name("slug2")[0],
                strict=True,
            )
        # Ensure the field is still unique
        TagUniqueRename.objects.create(title="foo", slug2="foo")
        self.assertRaises(IntegrityError, TagUniqueRename.objects.create, title="bar", slug2="foo")
        Tag.objects.all().delete()

    def test_unique_together(self):
        """
        Tests removing and adding unique_together constraints on a model.
        """
        # Create the table
        with connection.schema_editor() as editor:
            editor.create_model(UniqueTest)
        # Ensure the fields are unique to begin with
        UniqueTest.objects.create(year=2012, slug="foo")
        UniqueTest.objects.create(year=2011, slug="foo")
        UniqueTest.objects.create(year=2011, slug="bar")
        self.assertRaises(IntegrityError, UniqueTest.objects.create, year=2012, slug="foo")
        UniqueTest.objects.all().delete()
        # Alter the model to it's non-unique-together companion
        with connection.schema_editor() as editor:
            editor.alter_unique_together(
                UniqueTest,
                UniqueTest._meta.unique_together,
                [],
            )
        # Ensure the fields are no longer unique
        UniqueTest.objects.create(year=2012, slug="foo")
        UniqueTest.objects.create(year=2012, slug="foo")
        UniqueTest.objects.all().delete()
        # Alter it back
        new_new_field = SlugField(unique=True)
        new_new_field.set_attributes_from_name("slug")
        with connection.schema_editor() as editor:
            editor.alter_unique_together(
                UniqueTest,
                [],
                UniqueTest._meta.unique_together,
            )
        # Ensure the fields are unique again
        UniqueTest.objects.create(year=2012, slug="foo")
        self.assertRaises(IntegrityError, UniqueTest.objects.create, year=2012, slug="foo")
        UniqueTest.objects.all().delete()

    def test_index_together(self):
        """
        Tests removing and adding index_together constraints on a model.
        """
        # Create the table
        with connection.schema_editor() as editor:
            editor.create_model(Tag)
        # Ensure there's no index on the year/slug columns first
        self.assertEqual(
            False,
            any(
                c["index"]
                for c in connection.introspection.get_constraints(connection.cursor(), "schema_tag").values()
                if c['columns'] == ["slug", "title"]
            ),
        )
        # Alter the model to add an index
        with connection.schema_editor() as editor:
            editor.alter_index_together(
                Tag,
                [],
                [("slug", "title")],
            )
        # Ensure there is now an index
        self.assertEqual(
            True,
            any(
                c["index"]
                for c in connection.introspection.get_constraints(connection.cursor(), "schema_tag").values()
                if c['columns'] == ["slug", "title"]
            ),
        )
        # Alter it back
        new_new_field = SlugField(unique=True)
        new_new_field.set_attributes_from_name("slug")
        with connection.schema_editor() as editor:
            editor.alter_index_together(
                Tag,
                [("slug", "title")],
                [],
            )
        # Ensure there's no index
        self.assertEqual(
            False,
            any(
                c["index"]
                for c in connection.introspection.get_constraints(connection.cursor(), "schema_tag").values()
                if c['columns'] == ["slug", "title"]
            ),
        )

    def test_create_index_together(self):
        """
        Tests creating models with index_together already defined
        """
        # Create the table
        with connection.schema_editor() as editor:
            editor.create_model(TagIndexed)
        # Ensure there is an index
        self.assertEqual(
            True,
            any(
                c["index"]
                for c in connection.introspection.get_constraints(connection.cursor(), "schema_tagindexed").values()
                if c['columns'] == ["slug", "title"]
            ),
        )

    def test_db_table(self):
        """
        Tests renaming of the table
        """
        # Create the table
        with connection.schema_editor() as editor:
            editor.create_model(Author)
        # Ensure the table is there to begin with
        columns = self.column_classes(Author)
        self.assertEqual(columns['name'][0], "CharField")
        # Alter the table
        with connection.schema_editor() as editor:
            editor.alter_db_table(
                Author,
                "schema_author",
                "schema_otherauthor",
            )
        # Ensure the table is there afterwards
        Author._meta.db_table = "schema_otherauthor"
        columns = self.column_classes(Author)
        self.assertEqual(columns['name'][0], "CharField")
        # Alter the table again
        with connection.schema_editor() as editor:
            editor.alter_db_table(
                Author,
                "schema_otherauthor",
                "schema_author",
            )
        # Ensure the table is still there
        Author._meta.db_table = "schema_author"
        columns = self.column_classes(Author)
        self.assertEqual(columns['name'][0], "CharField")

    def test_indexes(self):
        """
        Tests creation/altering of indexes
        """
        # Create the table
        with connection.schema_editor() as editor:
            editor.create_model(Author)
            editor.create_model(Book)
        # Ensure the table is there and has the right index
        self.assertIn(
            "title",
            connection.introspection.get_indexes(connection.cursor(), Book._meta.db_table),
        )
        # Alter to remove the index
        new_field = CharField(max_length=100, db_index=False)
        new_field.set_attributes_from_name("title")
        with connection.schema_editor() as editor:
            editor.alter_field(
                Book,
                Book._meta.get_field_by_name("title")[0],
                new_field,
                strict=True,
            )
        # Ensure the table is there and has no index
        self.assertNotIn(
            "title",
            connection.introspection.get_indexes(connection.cursor(), Book._meta.db_table),
        )
        # Alter to re-add the index
        with connection.schema_editor() as editor:
            editor.alter_field(
                Book,
                new_field,
                Book._meta.get_field_by_name("title")[0],
                strict=True,
            )
        # Ensure the table is there and has the index again
        self.assertIn(
            "title",
            connection.introspection.get_indexes(connection.cursor(), Book._meta.db_table),
        )
        # Add a unique column, verify that creates an implicit index
        with connection.schema_editor() as editor:
            editor.add_field(
                Book,
                BookWithSlug._meta.get_field_by_name("slug")[0],
            )
        self.assertIn(
            "slug",
            connection.introspection.get_indexes(connection.cursor(), Book._meta.db_table),
        )
        # Remove the unique, check the index goes with it
        new_field2 = CharField(max_length=20, unique=False)
        new_field2.set_attributes_from_name("slug")
        with connection.schema_editor() as editor:
            editor.alter_field(
                BookWithSlug,
                BookWithSlug._meta.get_field_by_name("slug")[0],
                new_field2,
                strict=True,
            )
        self.assertNotIn(
            "slug",
            connection.introspection.get_indexes(connection.cursor(), Book._meta.db_table),
        )

    def test_primary_key(self):
        """
        Tests altering of the primary key
        """
        # Create the table
        with connection.schema_editor() as editor:
            editor.create_model(Tag)
        # Ensure the table is there and has the right PK
        self.assertTrue(
            connection.introspection.get_indexes(connection.cursor(), Tag._meta.db_table)['id']['primary_key'],
        )
        # Alter to change the PK
        new_field = SlugField(primary_key=True)
        new_field.set_attributes_from_name("slug")
        with connection.schema_editor() as editor:
            editor.remove_field(Tag, Tag._meta.get_field_by_name("id")[0])
            editor.alter_field(
                Tag,
                Tag._meta.get_field_by_name("slug")[0],
                new_field,
            )
        # Ensure the PK changed
        self.assertNotIn(
            'id',
            connection.introspection.get_indexes(connection.cursor(), Tag._meta.db_table),
        )
        self.assertTrue(
            connection.introspection.get_indexes(connection.cursor(), Tag._meta.db_table)['slug']['primary_key'],
        )

    def test_context_manager_exit(self):
        """
        Ensures transaction is correctly closed when an error occurs
        inside a SchemaEditor context.
        """
        class SomeError(Exception):
            pass
        try:
            with connection.schema_editor():
                raise SomeError
        except SomeError:
            self.assertFalse(connection.in_atomic_block)

    def test_foreign_key_index_long_names_regression(self):
        """
        Regression test for #21497. Only affects databases that supports
        foreign keys.
        """
        # Create the table
        with connection.schema_editor() as editor:
            editor.create_model(Author)
            editor.create_model(BookWithLongName)
        # Find the properly shortened column name
        column_name = connection.ops.quote_name("author_foreign_key_with_really_long_field_name_id")
        column_name = column_name[1:-1].lower()  # unquote, and, for Oracle, un-upcase
        # Ensure the table is there and has an index on the column
        self.assertIn(
            column_name,
            connection.introspection.get_indexes(connection.cursor(), BookWithLongName._meta.db_table),
        )<|MERGE_RESOLUTION|>--- conflicted
+++ resolved
@@ -8,13 +8,9 @@
 from django.db.models.fields.related import ManyToManyField, ForeignKey
 from django.db.models.loading import BaseAppCache
 from django.db.transaction import atomic
-<<<<<<< HEAD
-from .models import Author, AuthorWithM2M, Book, BookWithSlug, BookWithM2M, BookWithRepointedAuthor, Tag, TagIndexed, TagM2MTest, TagUniqueRename, UniqueTest, DummyTarget
-=======
 from .models import (Author, AuthorWithM2M, Book, BookWithLongName,
-    BookWithSlug, BookWithM2M, Tag, TagIndexed, TagM2MTest, TagUniqueRename,
-    UniqueTest)
->>>>>>> 041a076d
+    BookWithSlug, BookWithM2M, BookWithRepointedAuthor, Tag, TagIndexed,
+    TagM2MTest, TagUniqueRename, UniqueTest, DummyTarget)
 
 
 class SchemaTests(TransactionTestCase):
@@ -28,14 +24,11 @@
 
     available_apps = []
 
-<<<<<<< HEAD
-    models = [Author, AuthorWithM2M, Book, BookWithSlug, BookWithM2M, BookWithRepointedAuthor, Tag, TagIndexed, TagM2MTest, TagUniqueRename, UniqueTest, DummyTarget]
-=======
     models = [
         Author, AuthorWithM2M, Book, BookWithLongName, BookWithSlug,
-        BookWithM2M, Tag, TagIndexed, TagM2MTest, TagUniqueRename, UniqueTest,
+        BookWithM2M, BookWithRepointedAuthor, Tag, TagIndexed, TagM2MTest,
+        TagUniqueRename, UniqueTest, DummyTarget,
     ]
->>>>>>> 041a076d
 
     # Utility functions
 
