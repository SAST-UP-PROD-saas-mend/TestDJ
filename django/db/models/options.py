--- conflicted
+++ resolved
@@ -145,11 +145,7 @@
     @lru_cache(maxsize=None)
     def _map_model(self, link):
         # This helper function is used to allow backwards compatibility with
-<<<<<<< HEAD
-        # the previous API. No future methods should link to this function.
-=======
         # the previous API. No future methods should use this function.
->>>>>>> cf35cc96
         # It maps a field to (field, model or related_model,) depending on the
         # field type.
         model = link.model._meta.concrete_model
@@ -160,15 +156,9 @@
     @lru_cache(maxsize=None)
     def _map_model_details(self, link):
         # This helper function is used to allow backwards compatibility with
-<<<<<<< HEAD
-        # the previous API. No future methods should link to this function.
-        # It maps a field to a tuple of:
-        # (field, model or related_model, direct, is_m2m) depending on the
-=======
         # the previous API. No future methods should use this function.
         # This function maps a field to a tuple of:
         #  (field, model or related_model, direct, is_m2m) depending on the
->>>>>>> cf35cc96
         # field type.
         direct = not link.is_reverse_object
         model = link.model._meta.concrete_model
@@ -257,11 +247,7 @@
 
     def _prepare(self, model):
         if self.order_with_respect_to:
-<<<<<<< HEAD
             # The apps registry will not be ready at this point, so we cannot
-=======
-            # The apps registry will not be ready at this point so we cannot
->>>>>>> cf35cc96
             # use get_field().
             query = self.order_with_respect_to
             try:
@@ -386,19 +372,11 @@
 
         Private API intended only to be used by Django itself; get_fields()
         combined with filtering of field properties is the public API for
-<<<<<<< HEAD
         obtaining this field list.
         """
         # For legacy reasons, the fields property should only contain forward
         # fields that are not virtual or with a m2m cardinality. Therefore we
         # pass these three filters as filters to the generator.
-=======
-        obtaining this list.
-        """
-        # Due to legacy reasons, the fields property should only contain
-        # forward  fields that are not virtual or with a m2m cardinality.
-        # Therefore we pass these three filters as filters to the generator.
->>>>>>> cf35cc96
         is_not_an_m2m_field = lambda f: not (f.has_relation and f.many_to_many)
         is_not_a_generic_relation = lambda f: not (f.has_relation and f.many_to_one)
         is_not_a_generic_foreign_key = lambda f: not (f.has_relation and f.one_to_many and not f.related_model)
@@ -417,18 +395,10 @@
 
         Private API intended only to be used by Django itself; get_fields()
         combined with filtering of field properties is the public API for
-<<<<<<< HEAD
         obtaining this field list.
         """
         return make_immutable_fields_list(
             "concrete_fields", (f for f in self.fields if f.concrete)
-=======
-        obtaining this list.
-        """
-        return make_immutable_fields_list(
-            "concrete_fields",
-            (f for f in self.fields if f.concrete)
->>>>>>> cf35cc96
         )
 
     @cached_property
@@ -438,18 +408,10 @@
 
         Private API intended only to be used by Django itself; get_fields()
         combined with filtering of field properties is the public API for
-<<<<<<< HEAD
         obtaining this field list.
         """
         return make_immutable_fields_list(
             "local_concrete_fields", (f for f in self.local_fields if f.concrete)
-=======
-        obtaining this list.
-        """
-        return make_immutable_fields_list(
-            "local_concrete_fields",
-            (f for f in self.local_fields if f.concrete)
->>>>>>> cf35cc96
         )
 
     @raise_deprecation(suggested_alternative="get_fields()")
@@ -467,11 +429,7 @@
 
         Private API intended only to be used by Django itself; get_fields()
         combined with filtering of field properties is the public API for
-<<<<<<< HEAD
-        obtaining this field list.
-=======
         obtaining this list.
->>>>>>> cf35cc96
         """
         return make_immutable_fields_list(
             "many_to_many",
@@ -488,11 +446,7 @@
 
         Private API intended only to be used by Django itself; get_fields()
         combined with filtering of field properties is the public API for
-<<<<<<< HEAD
         obtaining this field list.
-=======
-        obtaining this list.
->>>>>>> cf35cc96
         """
         all_related_fields = self._get_fields(forward=False, reverse=True, include_hidden=True)
         return make_immutable_fields_list(
@@ -514,13 +468,8 @@
         for field in fields:
             res[field.name] = field
             # Due to the way Django's internals work, get_field() should also
-<<<<<<< HEAD
             # be able to fetch a field by attname. In the case of a concrete
             # field with relation, includes the *_id name too
-=======
-            # be able to fetch a field by attname, which in the case of a
-            # concrete field with relation, includes the *_id name too.
->>>>>>> cf35cc96
             try:
                 res[field.attname] = field
             except AttributeError:
@@ -534,13 +483,8 @@
         for field in fields:
             res[field.name] = field
             # Due to the way Django's internals work, get_field() should also
-<<<<<<< HEAD
             # be able to fetch a field by attname. In the case of a concrete
             # field with relation, includes the *_id name too
-=======
-            # be able to fetch a field by attname, which in the case of a
-            # concrete field with relation, includes the *_id name too.
->>>>>>> cf35cc96
             try:
                 res[field.attname] = field
             except AttributeError:
@@ -559,15 +503,9 @@
         m2m_in_kwargs = many_to_many is not None
         if m2m_in_kwargs:
             # Always throw a warning if many_to_many is used regardless of
-<<<<<<< HEAD
             # whether it alters the return type or not.
             warnings.warn(
                 "The 'many_to_many' argument on get_field() is deprecated; "
-=======
-            # if it alters the return type or not.
-            warnings.warn(
-                "The 'many_to_many' argument of get_field() is deprecated; "
->>>>>>> cf35cc96
                 "use a filter on field.many_to_many instead.",
                 RemovedInDjango20Warning
             )
@@ -576,18 +514,12 @@
             # In order to avoid premature loading of the relation tree
             # (expensive) we prefer checking if the field is a forward field.
             field = self._forward_fields_map[field_name]
-<<<<<<< HEAD
-
-=======
->>>>>>> cf35cc96
+
             if many_to_many is False and field.many_to_many:
                 raise FieldDoesNotExist(
                     '%s has no field named %r' % (self.object_name, field_name)
                 )
-<<<<<<< HEAD
-
-=======
->>>>>>> cf35cc96
+
             return field
         except KeyError:
             # If the apps registry is not ready, reverse fields are
@@ -604,11 +536,7 @@
                 # Previous API does not allow searching reverse fields.
                 raise FieldDoesNotExist('%s has no field named %r' % (self.object_name, field_name))
 
-<<<<<<< HEAD
-            # Retreive field instance by name from cached or just-computed
-=======
             # Retrieve field instance by name from cached or just-computed
->>>>>>> cf35cc96
             # field map
             return self.fields_map[field_name]
         except KeyError:
@@ -627,10 +555,7 @@
             # included in the results.
             if field.has_relation and field.one_to_many and field.related_model is None:
                 continue
-<<<<<<< HEAD
-
-=======
->>>>>>> cf35cc96
+
             names.add(field.name)
             if hasattr(field, 'attname'):
                 names.add(field.attname)
@@ -664,11 +589,7 @@
             self._map_model(f) for f in self.get_all_related_objects(
                 local_only=local_only,
                 include_hidden=include_hidden,
-<<<<<<< HEAD
-                include_proxy_eq=include_proxy_eq
-=======
                 include_proxy_eq=include_proxy_eq,
->>>>>>> cf35cc96
             )
         ]
 
@@ -753,10 +674,7 @@
                     f for f in fields_with_relations
                     if not f.many_to_many
                 )
-<<<<<<< HEAD
-
-=======
->>>>>>> cf35cc96
+
             for f in fields_with_relations:
                 if not isinstance(f.rel.to, six.string_types):
                     # Set options_instance -> field
@@ -770,11 +688,7 @@
             # only called if related_objects is not in __dict__.
             related_objects = related_objects_graph[model._meta]
 
-<<<<<<< HEAD
             # If related_objects are empty, it makes sense to set
-=======
-            # If related_objects are empty, it makes sense # to set
->>>>>>> cf35cc96
             # EMPTY_RELATION_TREE. This will avoid allocating multiple empty
             # relation trees.
             relation_tree = EMPTY_RELATION_TREE
@@ -788,11 +702,7 @@
         self._populate_directed_relation_graph()
         # It may happen, often when the registry is not ready, that a not yet
         # registered model is queried. In this very rare case we simply return
-<<<<<<< HEAD
         # an EMPTY_RELATION_TREE. When the registry will be ready, cache will
-=======
-        # an EMPTY_RELATION_TREE. When the registry is ready, the cache will
->>>>>>> cf35cc96
         # be flushed and this model will be computed properly.
         return self.__dict__.get('_relation_tree', EMPTY_RELATION_TREE)
 
@@ -818,10 +728,7 @@
         Returns a list of fields associated to the model. By default will only
         return forward fields. This can be changed by enabling or disabling
         field types using the parameters:
-<<<<<<< HEAD
-
-=======
->>>>>>> cf35cc96
+
         - include_parents: include fields derived from inheritance
         - include_hidden:  include fields that have a related_name that
                            starts with a "+"
@@ -831,13 +738,8 @@
     def _get_fields(self, forward=True, reverse=True, include_parents=True, include_hidden=False,
                     export_ordered_set=False):
         # This helper function is used to allow recursion in ``get_fields()``
-<<<<<<< HEAD
-        # implementation and provide a fast way for Django's internals to
-        # access specific subset of fields.
-=======
         # implementation and to provide a fast way for Django's internals to
         # access specific subsets of fields.
->>>>>>> cf35cc96
 
         # Creates a cache key composed of all arguments
         cache_key = (forward, reverse, include_parents, include_hidden, export_ordered_set)
@@ -848,13 +750,8 @@
         except KeyError:
             pass
 
-<<<<<<< HEAD
-        # Using an OrderedDict to preserve the order of insertion. This is
-        # important when displaying a ModelForm or django.contrib.admin panel
-=======
         # Using an OrderedDict preserves the order of insertion. This is
         # important when displaying a ModelForm or the contrib.admin panel
->>>>>>> cf35cc96
         # and no specific ordering is provided.
         fields = OrderedDict()
         options = {
@@ -868,11 +765,7 @@
             if include_parents:
                 parent_list = self.get_parent_list()
                 # Recursively call _get_fields() on each parent, with the same
-<<<<<<< HEAD
-                # options provided in this call
-=======
                 # options provided in this call.
->>>>>>> cf35cc96
                 for parent in self.parents:
                     for obj, _ in six.iteritems(parent._meta._get_fields(forward=False, **options)):
                         if obj.many_to_many:
@@ -886,24 +779,15 @@
                                   and obj.related_model not in parent_list):
                             fields[obj] = True
 
-<<<<<<< HEAD
-            # Tree is computed once and cached until apps cache is expired.
-            # It is composed of a list of fields pointing to the current model
-            # from other models.  If the model is a proxy model, then we also
-=======
             # Tree is computed once and cached until the app cache is expired.
             # It is composed of a list of fields pointing to the current model
             # from other models. If the model is a proxy model, then we also
->>>>>>> cf35cc96
             # add the concrete model.
             all_fields = (
                 self._relation_tree if not self.proxy else
                 chain(self._relation_tree, self.concrete_model._meta._relation_tree)
             )
-<<<<<<< HEAD
-
-=======
->>>>>>> cf35cc96
+
             # Pull out all related objects from forward fields
             for field in (f.rel for f in all_fields):
                 # If hidden fields should be included or the relation is not
