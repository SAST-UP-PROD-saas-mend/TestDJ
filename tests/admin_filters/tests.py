--- conflicted
+++ resolved
@@ -403,7 +403,6 @@
             )
         )
 
-<<<<<<< HEAD
         request = self.request_factory.get('/', {
             'date_registered__isnull': str(1),
         })
@@ -438,13 +437,12 @@
         self.assertEqual(choice['selected'], True)
         self.assertEqual(choice['query_string'], '?date_registered__isnull=0')
 
-=======
     @unittest.skipIf(
         sys.platform.startswith('win'),
         "Windows doesn't support setting a timezone that differs from the "
         "system timezone."
     )
->>>>>>> 8d5d472c
+
     @override_settings(USE_TZ=True)
     def test_datefieldlistfilter_with_time_zone_support(self):
         # Regression for #17830
